/*
 * Copyright (C) 2004-2012  See the AUTHORS file for details.
 * Copyright (C) 2008 by Stefan Rado
 * based on admin.cpp by Sebastian Ramacher
 * based on admin.cpp in crox branch
 *
 * This program is free software; you can redistribute it and/or modify it
 * under the terms of the GNU General Public License version 2 as published
 * by the Free Software Foundation.
 */

#include <znc/znc.h>
#include <znc/User.h>
#include <znc/IRCNetwork.h>
#include <znc/Modules.h>
#include <znc/Chan.h>
#include <znc/IRCSock.h>

template<std::size_t N>
struct array_size_helper {
	char __place_holder[N];
};

template<class T, std::size_t N>
static array_size_helper<N> array_size(T (&)[N]) {
	return array_size_helper<N>();
}

#define ARRAY_SIZE(array) sizeof(array_size((array)))

class CAdminMod : public CModule {
	using CModule::PutModule;

	void PrintHelp(const CString&) {
		HandleHelpCommand();

		PutModule("The following variables are available when using the Set/Get commands:");

		CTable VarTable;
		VarTable.AddColumn("Variable");
		VarTable.AddColumn("Type");
		static const char* str = "String";
		static const char* boolean = "Boolean (true/false)";
		static const char* integer = "Integer";
		static const char* doublenum = "Double";
		static const char* vars[][2] = {
			{"Nick",             str},
			{"Altnick",          str},
			{"Ident",            str},
			{"RealName",         str},
			{"BindHost",         str},
			{"MultiClients",     boolean},
			{"DenyLoadMod",      boolean},
			{"DenySetBindHost",  boolean},
			{"DefaultChanModes", str},
			{"QuitMsg",          str},
			{"BufferCount",      integer},
			{"KeepBuffer",       boolean},
			{"Password",         str},
			{"JoinTries",        integer},
<<<<<<< HEAD
=======
			{"MaxJoins",         integer},
			{"Timezone",         str},
>>>>>>> 355d5feb
			{"TimezoneOffset",   doublenum},
			{"Admin",            boolean},
			{"AppendTimestamp",  boolean},
			{"PrependTimestamp", boolean},
			{"TimestampFormat",  str},
			{"DCCBindHost",      str},
			{"StatusPrefix",     str}
		};
		for (unsigned int i = 0; i != ARRAY_SIZE(vars); ++i) {
			VarTable.AddRow();
			VarTable.SetCell("Variable", vars[i][0]);
			VarTable.SetCell("Type",     vars[i][1]);
		}
		PutModule(VarTable);

		PutModule("The following variables are available when using the SetChan/GetChan commands:");
		CTable CVarTable;
		CVarTable.AddColumn("Variable");
		CVarTable.AddColumn("Type");
		static const char* cvars[][2] = {
			{"DefModes",         str},
			{"Key",              str},
			{"Buffer",           integer},
			{"InConfig",         boolean},
			{"KeepBuffer",       boolean},
			{"Detached",         boolean}
		};
		for (unsigned int i = 0; i != ARRAY_SIZE(cvars); ++i) {
			CVarTable.AddRow();
			CVarTable.SetCell("Variable", cvars[i][0]);
			CVarTable.SetCell("Type",     cvars[i][1]);
		}
		PutModule(CVarTable);

		PutModule("You can use $me as the user name for modifying your own user.");
	}

	CUser* GetUser(const CString& sUsername) {
		if (sUsername.Equals("$me"))
			return m_pUser;
		CUser *pUser = CZNC::Get().FindUser(sUsername);
		if (!pUser) {
			PutModule("Error: User not found: " + sUsername);
			return NULL;
		}
		if (pUser != m_pUser && !m_pUser->IsAdmin()) {
			PutModule("Error: You need to have admin rights to modify other users!");
			return NULL;
		}
		return pUser;
	}

	void Get(const CString& sLine) {
		const CString sVar = sLine.Token(1).AsLower();
		CString sUsername  = sLine.Token(2, true);
		CUser* pUser;

		if (sVar.empty()) {
				PutModule("Usage: get <variable> [username]");
				return;
		}

		if (sUsername.empty()) {
			pUser = m_pUser;
		} else {
			pUser = GetUser(sUsername);
		}

		if (!pUser)
			return;

		if (sVar == "nick")
			PutModule("Nick = " + pUser->GetNick());
		else if (sVar == "altnick")
			PutModule("AltNick = " + pUser->GetAltNick());
		else if (sVar == "ident")
			PutModule("Ident = " + pUser->GetIdent());
		else if (sVar == "realname")
			PutModule("RealName = " + pUser->GetRealName());
		else if (sVar == "bindhost")
			PutModule("BindHost = " + pUser->GetBindHost());
		else if (sVar == "multiclients")
			PutModule("MultiClients = " + CString(pUser->MultiClients()));
		else if (sVar == "denyloadmod")
			PutModule("DenyLoadMod = " + CString(pUser->DenyLoadMod()));
		else if (sVar == "denysetbindhost")
			PutModule("DenySetBindHost = " + CString(pUser->DenySetBindHost()));
		else if (sVar == "defaultchanmodes")
			PutModule("DefaultChanModes = " + pUser->GetDefaultChanModes());
		else if (sVar == "quitmsg")
			PutModule("QuitMsg = " + pUser->GetQuitMsg());
		else if (sVar == "buffercount")
			PutModule("BufferCount = " + CString(pUser->GetBufferCount()));
		else if (sVar == "keepbuffer")
			PutModule("KeepBuffer = " + CString(pUser->KeepBuffer()));
		else if (sVar == "jointries")
			PutModule("JoinTries = " + CString(pUser->JoinTries()));
		else if (sVar == "timezone")
			PutModule("Timezone = " + pUser->GetTimezone());
		else if (sVar == "timezoneoffset")
			PutModule("TimezoneOffset = " + CString(pUser->GetTimezoneOffset()));
		else if (sVar == "appendtimestamp")
			PutModule("AppendTimestamp = " + CString(pUser->GetTimestampAppend()));
		else if (sVar == "prependtimestamp")
			PutModule("PrependTimestamp = " + CString(pUser->GetTimestampPrepend()));
		else if (sVar == "timestampformat")
			PutModule("TimestampFormat = " + pUser->GetTimestampFormat());
		else if (sVar == "dccbindhost")
			PutModule("DCCBindHost = " + CString(pUser->GetDCCBindHost()));
		else if (sVar == "admin")
			PutModule("Admin = " + CString(pUser->IsAdmin()));
		else if (sVar == "statusprefix")
			PutModule("StatuxPrefix = " + pUser->GetStatusPrefix());
		else
			PutModule("Error: Unknown variable");
	}

	void Set(const CString& sLine) {
		const CString sVar  = sLine.Token(1).AsLower();
		CString sUserName   = sLine.Token(2);
		CString sValue      = sLine.Token(3, true);

		if (sValue.empty()) {
			PutModule("Usage: set <variable> <username> <value>");
			return;
		}

		CUser* pUser = GetUser(sUserName);
		if (!pUser)
			return;

		if (sVar == "nick") {
			pUser->SetNick(sValue);
			PutModule("Nick = " + sValue);
		}
		else if (sVar == "altnick") {
			pUser->SetAltNick(sValue);
			PutModule("AltNick = " + sValue);
		}
		else if (sVar == "ident") {
			pUser->SetIdent(sValue);
			PutModule("Ident = " + sValue);
		}
		else if (sVar == "realname") {
			pUser->SetRealName(sValue);
			PutModule("RealName = " + sValue);
		}
		else if (sVar == "bindhost") {
			if(!pUser->DenySetBindHost() || m_pUser->IsAdmin()) {
				pUser->SetBindHost(sValue);
				PutModule("BindHost = " + sValue);
			} else {
				PutModule("Access denied!");
			}
		}
		else if (sVar == "multiclients") {
			bool b = sValue.ToBool();
			pUser->SetMultiClients(b);
			PutModule("MultiClients = " + CString(b));
		}
		else if (sVar == "denyloadmod") {
			if(m_pUser->IsAdmin()) {
				bool b = sValue.ToBool();
				pUser->SetDenyLoadMod(b);
				PutModule("DenyLoadMod = " + CString(b));
			} else {
				PutModule("Access denied!");
			}
		}
		else if (sVar == "denysetbindhost") {
			if(m_pUser->IsAdmin()) {
				bool b = sValue.ToBool();
				pUser->SetDenySetBindHost(b);
				PutModule("DenySetBindHost = " + CString(b));
			} else {
				PutModule("Access denied!");
			}
		}
		else if (sVar == "defaultchanmodes") {
			pUser->SetDefaultChanModes(sValue);
			PutModule("DefaultChanModes = " + sValue);
		}
		else if (sVar == "quitmsg") {
			pUser->SetQuitMsg(sValue);
			PutModule("QuitMsg = " + sValue);
		}
		else if (sVar == "buffercount") {
			unsigned int i = sValue.ToUInt();
			// Admins don't have to honour the buffer limit
			if (pUser->SetBufferCount(i, m_pUser->IsAdmin())) {
				PutModule("BufferCount = " + sValue);
			} else {
				PutModule("Setting failed, limit is " +
						CString(CZNC::Get().GetMaxBufferSize()));
			}
		}
		else if (sVar == "keepbuffer") {
			bool b = sValue.ToBool();
			pUser->SetKeepBuffer(b);
			PutModule("KeepBuffer = " + CString(b));
		}
		else if (sVar == "password") {
			const CString sSalt = CUtils::GetSalt();
			const CString sHash = CUser::SaltedHash(sValue, sSalt);
			pUser->SetPass(sHash, CUser::HASH_DEFAULT, sSalt);
			PutModule("Password has been changed!");
		}
		else if (sVar == "jointries") {
			unsigned int i = sValue.ToUInt();
			pUser->SetJoinTries(i);
			PutModule("JoinTries = " + CString(pUser->JoinTries()));
		}
		else if (sVar == "timezone") {
			pUser->SetTimezone(sValue);
			PutModule("Timezone = " + pUser->GetTimezone());
		}
		else if (sVar == "timezoneoffset") {
			double d = sValue.ToDouble();
			pUser->SetTimezoneOffset(d);
			PutModule("TimezoneOffset = " + CString(pUser->GetTimezoneOffset()));
		}
		else if (sVar == "admin") {
			if(m_pUser->IsAdmin() && pUser != m_pUser) {
				bool b = sValue.ToBool();
				pUser->SetAdmin(b);
				PutModule("Admin = " + CString(pUser->IsAdmin()));
			} else {
				PutModule("Access denied!");
			}
		}
		else if (sVar == "prependtimestamp") {
			bool b = sValue.ToBool();
			pUser->SetTimestampPrepend(b);
			PutModule("PrependTimestamp = " + CString(b));
		}
		else if (sVar == "appendtimestamp") {
			bool b = sValue.ToBool();
			pUser->SetTimestampAppend(b);
			PutModule("AppendTimestamp = " + CString(b));
		}
		else if (sVar == "timestampformat") {
			pUser->SetTimestampFormat(sValue);
			PutModule("TimestampFormat = " + sValue);
		}
		else if (sVar == "dccbindhost") {
			if(!pUser->DenySetBindHost() || m_pUser->IsAdmin()) {
				pUser->SetDCCBindHost(sValue);
				PutModule("DCCBindHost = " + sValue);
			} else {
				PutModule("Access denied!");
			}
		}
		else if (sVar == "statusprefix") {
			if (sVar.find_first_of(" \t\n") == CString::npos) {
				pUser->SetStatusPrefix(sValue);
				PutModule("StatusPrefix = " + sValue);
			} else {
				PutModule("That would be a bad idea!");
			}
		}
		else
			PutModule("Error: Unknown variable");
	}

	void GetChan(const CString& sLine) {
		const CString sVar  = sLine.Token(1).AsLower();
		CString sUsername   = sLine.Token(2);
		CString sNetwork    = sLine.Token(3);
		CString sChan = sLine.Token(4, true);

		if (sChan.empty()) {
			PutModule("Usage: getchan <variable> <username> <network> <chan>");
			return;
		}

		CUser* pUser = GetUser(sUsername);
		if (!pUser)
			return;

		CIRCNetwork* pNetwork = pUser->FindNetwork(sNetwork);
		if (!pNetwork) {
			PutModule("[" + sUsername + "] does not have a network [" + sNetwork + "]");
			return;
		}

		CChan* pChan = pNetwork->FindChan(sChan);
		if (!pChan) {
			PutModule("Error: Channel not found: " + sChan);
			return;
		}

		if (sVar == "defmodes")
			PutModule("DefModes = " + pChan->GetDefaultModes());
		else if (sVar == "buffer")
			PutModule("Buffer = " + CString(pChan->GetBufferCount()));
		else if (sVar == "inconfig")
			PutModule("InConfig = " + CString(pChan->InConfig()));
		else if (sVar == "keepbuffer")
			PutModule("KeepBuffer = " + CString(pChan->KeepBuffer()));
		else if (sVar == "detached")
			PutModule("Detached = " + CString(pChan->IsDetached()));
		else if (sVar == "key")
			PutModule("Key = " + pChan->GetKey());
		else
			PutModule("Error: Unknown variable");
	}

	void SetChan(const CString& sLine) {
		const CString sVar = sLine.Token(1).AsLower();
		CString sUsername  = sLine.Token(2);
		CString sNetwork   = sLine.Token(3);
		CString sChan      = sLine.Token(4);
		CString sValue     = sLine.Token(5, true);

		if (sValue.empty()) {
			PutModule("Usage: setchan <variable> <username> <network> <chan> <value>");
			return;
		}

		CUser* pUser = GetUser(sUsername);
		if (!pUser)
			return;

		CIRCNetwork* pNetwork = pUser->FindNetwork(sNetwork);
		if (!pNetwork) {
			PutModule("[" + sUsername + "] does not have a network [" + sNetwork + "]");
			return;
		}

		CChan* pChan = pNetwork->FindChan(sChan);
		if (!pChan) {
			PutModule("Error: Channel not found: " + sChan);
			return;
		}

		if (sVar == "defmodes") {
			pChan->SetDefaultModes(sValue);
			PutModule("DefModes = " + sValue);
		} else if (sVar == "buffer") {
			unsigned int i = sValue.ToUInt();
			// Admins don't have to honour the buffer limit
			if (pChan->SetBufferCount(i, m_pUser->IsAdmin())) {
				PutModule("Buffer = " + sValue);
			} else {
				PutModule("Setting failed, limit is " +
						CString(CZNC::Get().GetMaxBufferSize()));
			}
		} else if (sVar == "inconfig") {
			bool b = sValue.ToBool();
			pChan->SetInConfig(b);
			PutModule("InConfig = " + CString(b));
		} else if (sVar == "keepbuffer") {
			bool b = sValue.ToBool();
			pChan->SetKeepBuffer(b);
			PutModule("KeepBuffer = " + CString(b));
		} else if (sVar == "detached") {
			bool b = sValue.ToBool();
			if (pChan->IsDetached() != b) {
				if (b)
					pChan->DetachUser();
				else
					pChan->AttachUser();
			}
			PutModule("Detached = " + CString(b));
		} else if (sVar == "key") {
			pChan->SetKey(sValue);
			PutModule("Key = " + sValue);
		} else
			PutModule("Error: Unknown variable");
	}

	void ListUsers(const CString&) {
		if (!m_pUser->IsAdmin())
			return;

		const map<CString, CUser*>& msUsers = CZNC::Get().GetUserMap();
		CTable Table;
		Table.AddColumn("Username");
		Table.AddColumn("Realname");
		Table.AddColumn("IsAdmin");
		Table.AddColumn("Nick");
		Table.AddColumn("AltNick");
		Table.AddColumn("Ident");
		Table.AddColumn("BindHost");

		for (map<CString, CUser*>::const_iterator it = msUsers.begin(); it != msUsers.end(); ++it) {
			Table.AddRow();
			Table.SetCell("Username", it->first);
			Table.SetCell("Realname", it->second->GetRealName());
			if (!it->second->IsAdmin())
				Table.SetCell("IsAdmin", "No");
			else
				Table.SetCell("IsAdmin", "Yes");
			Table.SetCell("Nick", it->second->GetNick());
			Table.SetCell("AltNick", it->second->GetAltNick());
			Table.SetCell("Ident", it->second->GetIdent());
			Table.SetCell("BindHost", it->second->GetBindHost());
		}

		PutModule(Table);
	}

	void AddUser(const CString& sLine) {
		if (!m_pUser->IsAdmin()) {
			PutModule("Error: You need to have admin rights to add new users!");
			return;
		}

		const CString
			sUsername  = sLine.Token(1),
			sPassword  = sLine.Token(2);
		if (sPassword.empty()) {
			PutModule("Usage: adduser <username> <password>");
			return;
		}

		if (CZNC::Get().FindUser(sUsername)) {
			PutModule("Error: User " + sUsername + " already exists!");
			return;
		}

		CUser* pNewUser = new CUser(sUsername);
		CString sSalt = CUtils::GetSalt();
		pNewUser->SetPass(CUser::SaltedHash(sPassword, sSalt), CUser::HASH_DEFAULT, sSalt);

		CString sErr;
		if (!CZNC::Get().AddUser(pNewUser, sErr)) {
			delete pNewUser;
			PutModule("Error: User not added! [" + sErr + "]");
			return;
		}

		PutModule("User " + sUsername + " added!");
		return;
	}

	void DelUser(const CString& sLine) {
		if (!m_pUser->IsAdmin()) {
			PutModule("Error: You need to have admin rights to delete users!");
			return;
		}

		const CString sUsername  = sLine.Token(1, true);
		if (sUsername.empty()) {
			PutModule("Usage: deluser <username>");
			return;
		}

		CUser *pUser = CZNC::Get().FindUser(sUsername);

		if (!pUser) {
			PutModule("Error: User " + sUsername + " does not exist!");
			return;
		}

		if (pUser == m_pUser) {
			PutModule("Error: You can't delete yourself!");
			return;
		}

		if (!CZNC::Get().DeleteUser(pUser->GetUserName())) {
			// This can't happen, because we got the user from FindUser()
			PutModule("Error: Internal error!");
			return;
		}

		PutModule("User " + sUsername + " deleted!");
		return;
	}

	void CloneUser(const CString& sLine) {
		if (!m_pUser->IsAdmin()) {
			PutModule("Error: You need to have admin rights to add new users!");
			return;
		}

		const CString
			sOldUsername = sLine.Token(1),
			sNewUsername = sLine.Token(2, true);

		if (sOldUsername.empty() || sNewUsername.empty()) {
			PutModule("Usage: cloneuser <oldusername> <newusername>");
			return;
		}

		CUser *pOldUser = CZNC::Get().FindUser(sOldUsername);

		if (!pOldUser) {
			PutModule("Error: User [" + sOldUsername + "] not found!");
			return;
		}

		CUser* pNewUser = new CUser(sNewUsername);
		CString sError;
		if (!pNewUser->Clone(*pOldUser, sError)) {
			delete pNewUser;
			PutModule("Error: Cloning failed! [" + sError + "]");
			return;
		}

		if (!CZNC::Get().AddUser(pNewUser, sError)) {
			delete pNewUser;
			PutModule("Error: User not added! [" + sError + "]");
			return;
		}

		PutModule("User [" + sNewUsername + "] added!");
		return;
	}

	void AddNetwork(const CString& sLine) {
#ifndef ENABLE_ADD_NETWORK
		if (!m_pUser->IsAdmin()) {
			PutModule("Permission denied");
			return;
		}
#endif

		CString sUser = sLine.Token(1);
		CString sNetwork = sLine.Token(2);
		CUser *pUser = m_pUser;

		if (sNetwork.empty()) {
			sNetwork = sUser;
		} else {
			pUser = GetUser(sUser);
			if (!pUser) {
				return;
			}
		}

		if (sNetwork.empty()) {
			PutModule("Usage: " + sLine.Token(0) + " [user] network");
			return;
		}

		if (pUser->FindNetwork(sNetwork)) {
			PutModule(pUser->GetUserName() + " already has a network named [" + sNetwork + "]");
			return;
		}

		if (pUser->AddNetwork(sNetwork)) {
			PutModule("Network added [" + sNetwork + "]");
		} else {
			PutModule("Network could not be added.");
		}
	}

	void DelNetwork(const CString& sLine) {
		CString sUser = sLine.Token(1);
		CString sNetwork = sLine.Token(2);
		CUser *pUser = m_pUser;

		if (sNetwork.empty()) {
			sNetwork = sUser;
		} else {
			pUser = GetUser(sUser);
			if (!pUser) {
				return;
			}
		}

		if (sNetwork.empty()) {
			PutModule("Usage: " + sLine.Token(0) + " [user] network");
			return;
		}

		if (!(pUser->FindNetwork(sNetwork))) {
			PutModule(pUser->GetUserName() + " does not have a network named [" + sNetwork + "]");
			return;
		}

		if (pUser->DeleteNetwork(sNetwork)) {
			PutModule("Network deleted [" + sNetwork + "]");
		} else {
			PutModule("Network could not be deleted.");
		}
	}

	void ListNetworks(const CString& sLine) {
		CString sUser = sLine.Token(1);
		CUser *pUser = m_pUser;

		if (!sUser.empty()) {
			pUser = GetUser(sUser);
			if (!pUser) {
				return;
			}
		}

		const vector<CIRCNetwork*>& vNetworks = pUser->GetNetworks();

		CTable Table;
		Table.AddColumn("Network");
		Table.AddColumn("OnIRC");
		Table.AddColumn("IRC Server");
		Table.AddColumn("IRC User");
		Table.AddColumn("Channels");

		for (unsigned int a = 0; a < vNetworks.size(); a++) {
			CIRCNetwork* pNetwork = vNetworks[a];
			Table.AddRow();
			Table.SetCell("Network", pNetwork->GetName());
			if (pNetwork->IsIRCConnected()) {
				Table.SetCell("OnIRC", "Yes");
				Table.SetCell("IRC Server", pNetwork->GetIRCServer());
				Table.SetCell("IRC User", pNetwork->GetIRCNick().GetNickMask());
				Table.SetCell("Channels", CString(pNetwork->GetChans().size()));
			} else {
				Table.SetCell("OnIRC", "No");
			}
		}

		if (PutModule(Table) == 0) {
			PutModule("No networks");
		}
	}

	void AddServer(const CString& sLine) {
		CString sUsername = sLine.Token(1);
		CString sNetwork = sLine.Token(2);
		CString sServer = sLine.Token(3, true);

		if (sServer.empty()) {
			PutModule("Usage: addserver <username> <network> <server>");
			return;
		}

		CUser* pUser = GetUser(sUsername);
		if (!pUser)
			return;

		CIRCNetwork* pNetwork = pUser->FindNetwork(sNetwork);
		if (!pNetwork) {
			PutModule("[" + sUsername + "] does not have a network [" + sNetwork + "]");
			return;
		}

		if (pNetwork->AddServer(sServer))
			PutModule("Added IRC Server: " + sServer);
		else
			PutModule("Could not add IRC server");
	}

	void ReconnectUser(const CString& sLine) {
		CString sUserName = sLine.Token(1);
		CString sNetwork = sLine.Token(2);

		if (sNetwork.empty()) {
			PutModule("Usage: Reconnect <username> <network>");
			return;
		}

		CUser* pUser = GetUser(sUserName);
		if (!pUser) {
			PutModule("User not found.");
			return;
		}

		CIRCNetwork* pNetwork = pUser->FindNetwork(sNetwork);
		if (!pNetwork) {
			PutModule("[" + sUserName + "] does not have a network [" + sNetwork + "]");
			return;
		}

		CIRCSock *pIRCSock = pNetwork->GetIRCSock();
		// cancel connection attempt:
		if (pIRCSock && !pIRCSock->IsConnected()) {
			pIRCSock->Close();
		}
		// or close existing connection:
		else if(pIRCSock) {
			pIRCSock->Quit();
		}

		// then reconnect
		pNetwork->SetIRCConnectEnabled(true);

		PutModule("Queued user for a reconnect.");
	}

	void DisconnectUser(const CString& sLine) {
		CString sUserName = sLine.Token(1);
		CString sNetwork = sLine.Token(2);

		if (sNetwork.empty()) {
			PutModule("Usage: Reconnect <username> <network>");
			return;
		}

		CUser* pUser = GetUser(sUserName);
		if (!pUser) {
			PutModule("User not found.");
			return;
		}

		CIRCNetwork* pNetwork = pUser->FindNetwork(sNetwork);
		if (!pNetwork) {
			PutModule("[" + sUserName + "] does not have a network [" + sNetwork + "]");
			return;
		}

		pNetwork->SetIRCConnectEnabled(false);
		PutModule("Closed user's IRC connection.");
	}

	void ListCTCP(const CString& sLine) {
		CString sUserName = sLine.Token(1, true);

		if (sUserName.empty()) {
			sUserName = m_pUser->GetUserName();
		}
		CUser* pUser = GetUser(sUserName);
		if (!pUser)
			return;

		const MCString& msCTCPReplies = pUser->GetCTCPReplies();
		CTable Table;
		Table.AddColumn("Request");
		Table.AddColumn("Reply");
		for (MCString::const_iterator it = msCTCPReplies.begin(); it != msCTCPReplies.end(); it++) {
			Table.AddRow();
			Table.SetCell("Request", it->first);
			Table.SetCell("Reply", it->second);
		}

		if (Table.empty()) {
			PutModule("No CTCP replies for user [" + pUser->GetUserName() + "] configured!");
		} else {
			PutModule("CTCP replies for user [" + pUser->GetUserName() + "]:");
			PutModule(Table);
		}
	}

	void AddCTCP(const CString& sLine) {
		CString sUserName    = sLine.Token(1);
		CString sCTCPRequest = sLine.Token(2);
		CString sCTCPReply   = sLine.Token(3, true);

		if (sCTCPRequest.empty()) {
			sCTCPRequest = sUserName;
			sCTCPReply = sLine.Token(2, true);
			sUserName = m_pUser->GetUserName();
		}
		if (sCTCPRequest.empty()) {
			PutModule("Usage: AddCTCP [user] [request] [reply]");
			PutModule("This will cause ZNC to reply to the CTCP instead of forwarding it to clients.");
			PutModule("An empty reply will cause the CTCP request to be blocked.");
			return;
		}

		CUser* pUser = GetUser(sUserName);
		if (!pUser)
			return;

		if (pUser->AddCTCPReply(sCTCPRequest, sCTCPReply))
			PutModule("Added!");
		else
			PutModule("Error!");
	}

	void DelCTCP(const CString& sLine) {
		CString sUserName    = sLine.Token(1);
		CString sCTCPRequest = sLine.Token(2, true);

		if (sCTCPRequest.empty()) {
			sCTCPRequest = sUserName;
			sUserName = m_pUser->GetUserName();
		}
		CUser* pUser = GetUser(sUserName);
		if (!pUser)
			return;

		if (sCTCPRequest.empty()) {
			PutModule("Usage: DelCTCP [user] [request]");
			return;
		}

		if (pUser->DelCTCPReply(sCTCPRequest))
			PutModule("Successfully removed [" + sCTCPRequest + "]");
		else
			PutModule("Error: [" + sCTCPRequest + "] not found!");
	}

	void LoadModuleForUser(const CString& sLine) {
		CString sUsername = sLine.Token(1);
		CString sModName  = sLine.Token(2);
		CString sArgs     = sLine.Token(3, true);
		CString sModRet;

		if (sModName.empty()) {
			PutModule("Usage: loadmodule <username> <modulename>");
			return;
		}

		CUser* pUser = GetUser(sUsername);
		if (!pUser)
			return;

		if (pUser->DenyLoadMod() && !m_pUser->IsAdmin()) {
			PutModule("Loading modules has been denied");
			return;
		}

		CModule *pMod = (pUser)->GetModules().FindModule(sModName);
		if (!pMod) {
			if (!(pUser)->GetModules().LoadModule(sModName, sArgs, CModInfo::UserModule, pUser, NULL, sModRet)) {
				PutModule("Unable to load module [" + sModName + "] [" + sModRet + "]");
			} else {
				PutModule("Loaded module [" + sModName + "]");
			}
		} else if (pMod->GetArgs() != sArgs) {
			if (!(pUser)->GetModules().ReloadModule(sModName, sArgs, pUser, NULL, sModRet)) {
				PutModule("Unable to reload module [" + sModName + "] [" + sModRet + "]");
			} else {
				PutModule("Reloaded module [" + sModName + "]");
			}
		} else {
			PutModule("Unable to load module [" + sModName + "] because it is already loaded");
		}
	}

	void UnLoadModuleForUser(const CString& sLine) {
		CString sUsername = sLine.Token(1);
		CString sModName  = sLine.Token(2);
		CString sArgs     = sLine.Token(3, true);
		CString sModRet;

		if (sModName.empty()) {
			PutModule("Usage: unloadmodule <username> <modulename>");
			return;
		}

		CUser* pUser = GetUser(sUsername);
		if (!pUser)
			return;

		if (pUser->DenyLoadMod() && !m_pUser->IsAdmin()) {
			PutModule("Loading modules has been denied");
			return;
		}

		if (!(pUser)->GetModules().UnloadModule(sModName, sModRet)) {
			PutModule("Unable to unload module [" + sModName + "] [" + sModRet + "]");
		} else {
			PutModule("Unloaded module [" + sModName + "] [" + sModRet + "]");
		}
	}

	void ListModuleForUser(const CString& sLine) {
		CString sUsername = sLine.Token(1, true);

		CUser* pUser = GetUser(sUsername);
		if (!pUser || (pUser != m_pUser && !m_pUser->IsAdmin())) {
			PutModule("Usage: listmods <username of other user>");
			return;
		}

		CModules& Modules = pUser->GetModules();

		if (!Modules.size()) {
			PutModule("This user has no modules loaded.");
		} else {
			PutModule("User modules:");
			CTable Table;
			Table.AddColumn("Name");
			Table.AddColumn("Arguments");

			for (unsigned int b = 0; b < Modules.size(); b++) {
				Table.AddRow();
				Table.SetCell("Name", Modules[b]->GetModName());
				Table.SetCell("Arguments", Modules[b]->GetArgs());
			}

			PutModule(Table);
		}

	}

public:
	MODCONSTRUCTOR(CAdminMod) {
		AddCommand("Help",         static_cast<CModCommand::ModCmdFunc>(&CAdminMod::PrintHelp),
			"",                                     "Generates this output");
		AddCommand("Get",          static_cast<CModCommand::ModCmdFunc>(&CAdminMod::Get),
			"variable [username]",                  "Prints the variable's value for the given or current user");
		AddCommand("Set",          static_cast<CModCommand::ModCmdFunc>(&CAdminMod::Set),
			"variable username value",              "Sets the variable's value for the given user (use $me for the current user)");
		AddCommand("GetChan",      static_cast<CModCommand::ModCmdFunc>(&CAdminMod::GetChan),
			"variable [username] network chan",     "Prints the variable's value for the given channel");
		AddCommand("SetChan",      static_cast<CModCommand::ModCmdFunc>(&CAdminMod::SetChan),
			"variable username network chan value", "Sets the variable's value for the given channel");
		AddCommand("ListUsers",    static_cast<CModCommand::ModCmdFunc>(&CAdminMod::ListUsers),
			"",                                     "Lists users");
		AddCommand("AddUser",      static_cast<CModCommand::ModCmdFunc>(&CAdminMod::AddUser),
			"username password",                    "Adds a new user");
		AddCommand("DelUser",      static_cast<CModCommand::ModCmdFunc>(&CAdminMod::DelUser),
			"username",                             "Deletes a user");
		AddCommand("CloneUser",    static_cast<CModCommand::ModCmdFunc>(&CAdminMod::CloneUser),
			"oldusername newusername",              "Clones a user");
		AddCommand("AddServer",    static_cast<CModCommand::ModCmdFunc>(&CAdminMod::AddServer),
			"username network server",              "Adds a new IRC server for the given or current user");
		AddCommand("Reconnect",    static_cast<CModCommand::ModCmdFunc>(&CAdminMod::ReconnectUser),
			"username network",                     "Cycles the user's IRC server connection");
		AddCommand("Disconnect",   static_cast<CModCommand::ModCmdFunc>(&CAdminMod::DisconnectUser),
			"username network",                     "Disconnects the user from their IRC server");
		AddCommand("LoadModule",   static_cast<CModCommand::ModCmdFunc>(&CAdminMod::LoadModuleForUser),
			"username modulename",                  "Loads a Module for a user");
		AddCommand("UnLoadModule", static_cast<CModCommand::ModCmdFunc>(&CAdminMod::UnLoadModuleForUser),
			"username modulename",                  "Removes a Module of a user");
		AddCommand("ListMods",     static_cast<CModCommand::ModCmdFunc>(&CAdminMod::ListModuleForUser),
			"username",                             "Get the list of modules for a user");
		AddCommand("ListCTCPs",    static_cast<CModCommand::ModCmdFunc>(&CAdminMod::ListCTCP),
			"username",                             "List the configured CTCP replies");
		AddCommand("AddCTCP",      static_cast<CModCommand::ModCmdFunc>(&CAdminMod::AddCTCP),
			"username ctcp [reply]",                "Configure a new CTCP reply");
		AddCommand("DelCTCP",      static_cast<CModCommand::ModCmdFunc>(&CAdminMod::DelCTCP),
			"username ctcp",                        "Remove a CTCP reply");

		// Network commands
		AddCommand("AddNetwork", static_cast<CModCommand::ModCmdFunc>(&CAdminMod::AddNetwork),
			"[username] network",                   "Add a network for a user");
		AddCommand("DelNetwork", static_cast<CModCommand::ModCmdFunc>(&CAdminMod::DelNetwork),
			"[username] network",                   "Delete a network for a user");
		AddCommand("ListNetworks", static_cast<CModCommand::ModCmdFunc>(&CAdminMod::ListNetworks),
			"[username]",                           "List all networks for a user");
	}

	virtual ~CAdminMod() {}
};

template<> void TModInfo<CAdminMod>(CModInfo& Info) {
	Info.SetWikiPage("admin");
}

USERMODULEDEFS(CAdminMod, "Dynamic configuration of users/settings through IRC. Allows editing only yourself if you're not ZNC admin.")<|MERGE_RESOLUTION|>--- conflicted
+++ resolved
@@ -58,11 +58,7 @@
 			{"KeepBuffer",       boolean},
 			{"Password",         str},
 			{"JoinTries",        integer},
-<<<<<<< HEAD
-=======
-			{"MaxJoins",         integer},
 			{"Timezone",         str},
->>>>>>> 355d5feb
 			{"TimezoneOffset",   doublenum},
 			{"Admin",            boolean},
 			{"AppendTimestamp",  boolean},
