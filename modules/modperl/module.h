/*
 * Copyright (C) 2004-2016 ZNC, see the NOTICE file for details.
 *
 * Licensed under the Apache License, Version 2.0 (the "License");
 * you may not use this file except in compliance with the License.
 * You may obtain a copy of the License at
 *
 *     http://www.apache.org/licenses/LICENSE-2.0
 *
 * Unless required by applicable law or agreed to in writing, software
 * distributed under the License is distributed on an "AS IS" BASIS,
 * WITHOUT WARRANTIES OR CONDITIONS OF ANY KIND, either express or implied.
 * See the License for the specific language governing permissions and
 * limitations under the License.
 */

#pragma once

#include <EXTERN.h>
#include <perl.h>
#include <XSUB.h>

#include <znc/Modules.h>

<<<<<<< HEAD
class ZNC_EXPORT_LIB_EXPORT CPerlModule : public CModule {
    SV* m_perlObj;
    VWebSubPages* _GetSubPages();

  public:
    CPerlModule(CUser* pUser, CIRCNetwork* pNetwork, const CString& sModName,
                const CString& sDataPath, CModInfo::EModuleType eType,
                SV* perlObj)
        : CModule(nullptr, pUser, pNetwork, sModName, sDataPath, eType) {
        m_perlObj = newSVsv(perlObj);
    }
    SV* GetPerlObj() { return sv_2mortal(newSVsv(m_perlObj)); }

    bool OnBoot() override;
    bool WebRequiresLogin() override;
    bool WebRequiresAdmin() override;
    CString GetWebMenuTitle() override;
    bool OnWebPreRequest(CWebSock& WebSock, const CString& sPageName) override;
    bool OnWebRequest(CWebSock& WebSock, const CString& sPageName,
                      CTemplate& Tmpl) override;
    VWebSubPages& GetSubPages() override;
    void OnPreRehash() override;
    void OnPostRehash() override;
    void OnIRCDisconnected() override;
    void OnIRCConnected() override;
    EModRet OnIRCConnecting(CIRCSock* pIRCSock) override;
    void OnIRCConnectionError(CIRCSock* pIRCSock) override;
    EModRet OnIRCRegistration(CString& sPass, CString& sNick, CString& sIdent,
                              CString& sRealName) override;
    EModRet OnBroadcast(CString& sMessage) override;
    void OnChanPermission2(const CNick* pOpNick, const CNick& Nick,
                           CChan& Channel, unsigned char uMode, bool bAdded,
                           bool bNoChange) override;
    void OnOp2(const CNick* pOpNick, const CNick& Nick, CChan& Channel,
               bool bNoChange) override;
    void OnDeop2(const CNick* pOpNick, const CNick& Nick, CChan& Channel,
                 bool bNoChange) override;
    void OnVoice2(const CNick* pOpNick, const CNick& Nick, CChan& Channel,
                  bool bNoChange) override;
    void OnDevoice2(const CNick* pOpNick, const CNick& Nick, CChan& Channel,
                    bool bNoChange) override;
    void OnMode2(const CNick* pOpNick, CChan& Channel, char uMode,
                 const CString& sArg, bool bAdded, bool bNoChange) override;
    void OnRawMode2(const CNick* pOpNick, CChan& Channel, const CString& sModes,
                    const CString& sArgs) override;
    EModRet OnRaw(CString& sLine) override;
    EModRet OnStatusCommand(CString& sCommand) override;
    void OnModCommand(const CString& sCommand) override;
    void OnModNotice(const CString& sMessage) override;
    void OnModCTCP(const CString& sMessage) override;
    void OnQuit(const CNick& Nick, const CString& sMessage,
                const std::vector<CChan*>& vChans) override;
    void OnNick(const CNick& Nick, const CString& sNewNick,
                const std::vector<CChan*>& vChans) override;
    void OnKick(const CNick& OpNick, const CString& sKickedNick, CChan& Channel,
                const CString& sMessage) override;
    EModRet OnJoining(CChan& Channel) override;
    void OnJoin(const CNick& Nick, CChan& Channel) override;
    void OnPart(const CNick& Nick, CChan& Channel,
                const CString& sMessage) override;
    EModRet OnChanBufferStarting(CChan& Chan, CClient& Client) override;
    EModRet OnChanBufferEnding(CChan& Chan, CClient& Client) override;
    EModRet OnChanBufferPlayLine(CChan& Chan, CClient& Client,
                                 CString& sLine) override;
    EModRet OnPrivBufferPlayLine(CClient& Client, CString& sLine) override;
    void OnClientLogin() override;
    void OnClientDisconnect() override;
    EModRet OnUserRaw(CString& sLine) override;
    EModRet OnUserCTCPReply(CString& sTarget, CString& sMessage) override;
    EModRet OnUserCTCP(CString& sTarget, CString& sMessage) override;
    EModRet OnUserAction(CString& sTarget, CString& sMessage) override;
    EModRet OnUserMsg(CString& sTarget, CString& sMessage) override;
    EModRet OnUserNotice(CString& sTarget, CString& sMessage) override;
    EModRet OnUserJoin(CString& sChannel, CString& sKey) override;
    EModRet OnUserPart(CString& sChannel, CString& sMessage) override;
    EModRet OnUserTopic(CString& sChannel, CString& sTopic) override;
    EModRet OnUserQuit(CString& sMessage) override;
    EModRet OnUserTopicRequest(CString& sChannel) override;
    EModRet OnCTCPReply(CNick& Nick, CString& sMessage) override;
    EModRet OnPrivCTCP(CNick& Nick, CString& sMessage) override;
    EModRet OnChanCTCP(CNick& Nick, CChan& Channel, CString& sMessage) override;
    EModRet OnPrivAction(CNick& Nick, CString& sMessage) override;
    EModRet OnChanAction(CNick& Nick, CChan& Channel,
                         CString& sMessage) override;
    EModRet OnPrivMsg(CNick& Nick, CString& sMessage) override;
    EModRet OnChanMsg(CNick& Nick, CChan& Channel, CString& sMessage) override;
    EModRet OnPrivNotice(CNick& Nick, CString& sMessage) override;
    EModRet OnChanNotice(CNick& Nick, CChan& Channel,
                         CString& sMessage) override;
    EModRet OnTopic(CNick& Nick, CChan& Channel, CString& sTopic) override;
    bool OnServerCapAvailable(const CString& sCap) override;
    void OnServerCapResult(const CString& sCap, bool bSuccess) override;
    EModRet OnTimerAutoJoin(CChan& Channel) override;
    bool OnEmbeddedWebRequest(CWebSock&, const CString&, CTemplate&) override;
    EModRet OnAddNetwork(CIRCNetwork& Network, CString& sErrorRet) override;
    EModRet OnDeleteNetwork(CIRCNetwork& Network) override;
    EModRet OnSendToClient(CString& sLine, CClient& Client) override;
    EModRet OnSendToIRC(CString& sLine) override;

    EModRet OnRawMessage(CMessage& Message) override;
    EModRet OnNumericMessage(CNumericMessage& Message) override;
    void OnQuitMessage(CQuitMessage& Message,
                       const std::vector<CChan*>& vChans) override;
    void OnNickMessage(CNickMessage& Message,
                       const std::vector<CChan*>& vChans) override;
    void OnKickMessage(CKickMessage& Message) override;
    void OnJoinMessage(CJoinMessage& Message) override;
    void OnPartMessage(CPartMessage& Message) override;
    EModRet OnChanBufferPlayMessage(CMessage& Message) override;
    EModRet OnPrivBufferPlayMessage(CMessage& Message) override;
    EModRet OnUserRawMessage(CMessage& Message) override;
    EModRet OnUserCTCPReplyMessage(CCTCPMessage& Message) override;
    EModRet OnUserCTCPMessage(CCTCPMessage& Message) override;
    EModRet OnUserActionMessage(CActionMessage& Message) override;
    EModRet OnUserTextMessage(CTextMessage& Message) override;
    EModRet OnUserNoticeMessage(CNoticeMessage& Message) override;
    EModRet OnUserJoinMessage(CJoinMessage& Message) override;
    EModRet OnUserPartMessage(CPartMessage& Message) override;
    EModRet OnUserTopicMessage(CTopicMessage& Message) override;
    EModRet OnUserQuitMessage(CQuitMessage& Message) override;
    EModRet OnCTCPReplyMessage(CCTCPMessage& Message) override;
    EModRet OnPrivCTCPMessage(CCTCPMessage& Message) override;
    EModRet OnChanCTCPMessage(CCTCPMessage& Message) override;
    EModRet OnPrivActionMessage(CActionMessage& Message) override;
    EModRet OnChanActionMessage(CActionMessage& Message) override;
    EModRet OnPrivMessage(CTextMessage& Message) override;
    EModRet OnChanMessage(CTextMessage& Message) override;
    EModRet OnPrivNoticeMessage(CNoticeMessage& Message) override;
    EModRet OnChanNoticeMessage(CNoticeMessage& Message) override;
    EModRet OnTopicMessage(CTopicMessage& Message) override;
=======
#if HAVE_VISIBILITY
#pragma GCC visibility push(default)
#endif
class CPerlModule : public CModule {
	SV* m_perlObj;
	VWebSubPages* _GetSubPages();
public:
	CPerlModule(CUser* pUser, CIRCNetwork* pNetwork, const CString& sModName, const CString& sDataPath,
			SV* perlObj)
			: CModule(NULL, pUser, pNetwork, sModName, sDataPath) {
		m_perlObj = newSVsv(perlObj);
	}
	SV* GetPerlObj() {
		return sv_2mortal(newSVsv(m_perlObj));
	}

	virtual bool OnBoot() override;
	virtual bool WebRequiresLogin() override;
	virtual bool WebRequiresAdmin() override;
	virtual CString GetWebMenuTitle() override;
	virtual bool OnWebPreRequest(CWebSock& WebSock, const CString& sPageName) override;
	virtual bool OnWebRequest(CWebSock& WebSock, const CString& sPageName, CTemplate& Tmpl) override;
	virtual VWebSubPages& GetSubPages() override;
	virtual void OnPreRehash() override;
	virtual void OnPostRehash() override;
	virtual void OnIRCDisconnected() override;
	virtual void OnIRCConnected() override;
	virtual EModRet OnIRCConnecting(CIRCSock *pIRCSock) override;
	virtual void OnIRCConnectionError(CIRCSock *pIRCSock) override;
	virtual EModRet OnIRCRegistration(CString& sPass, CString& sNick, CString& sIdent, CString& sRealName) override;
	virtual EModRet OnBroadcast(CString& sMessage) override;
	virtual void OnChanPermission2(const CNick* pOpNick, const CNick& Nick, CChan& Channel, unsigned char uMode, bool bAdded, bool bNoChange) override;
	virtual void OnOp2(const CNick* pOpNick, const CNick& Nick, CChan& Channel, bool bNoChange) override;
	virtual void OnDeop2(const CNick* pOpNick, const CNick& Nick, CChan& Channel, bool bNoChange) override;
	virtual void OnVoice2(const CNick* pOpNick, const CNick& Nick, CChan& Channel, bool bNoChange) override;
	virtual void OnDevoice2(const CNick* pOpNick, const CNick& Nick, CChan& Channel, bool bNoChange) override;
	virtual void OnMode2(const CNick* pOpNick, CChan& Channel, char uMode, const CString& sArg, bool bAdded, bool bNoChange) override;
	virtual void OnRawMode2(const CNick* pOpNick, CChan& Channel, const CString& sModes, const CString& sArgs) override;
	virtual EModRet OnRaw(CString& sLine) override;
	virtual EModRet OnStatusCommand(CString& sCommand) override;
	virtual void OnModCommand(const CString& sCommand) override;
	virtual void OnModNotice(const CString& sMessage) override;
	virtual void OnModCTCP(const CString& sMessage) override;
	virtual void OnQuit(const CNick& Nick, const CString& sMessage, const std::vector<CChan*>& vChans) override;
	virtual void OnNick(const CNick& Nick, const CString& sNewNick, const std::vector<CChan*>& vChans) override;
	virtual void OnKick(const CNick& OpNick, const CString& sKickedNick, CChan& Channel, const CString& sMessage) override;
	virtual EModRet OnJoining(CChan& Channel) override;
	virtual void OnJoin(const CNick& Nick, CChan& Channel) override;
	virtual void OnPart(const CNick& Nick, CChan& Channel, const CString& sMessage) override;
	virtual EModRet OnInvite(const CNick& Nick, const CString& sChan) override;
	virtual EModRet OnChanBufferStarting(CChan& Chan, CClient& Client) override;
	virtual EModRet OnChanBufferEnding(CChan& Chan, CClient& Client) override;
	virtual EModRet OnChanBufferPlayLine(CChan& Chan, CClient& Client, CString& sLine) override;
	virtual EModRet OnPrivBufferPlayLine(CClient& Client, CString& sLine) override;
	virtual void OnClientLogin() override;
	virtual void OnClientDisconnect() override;
	virtual EModRet OnUserRaw(CString& sLine) override;
	virtual EModRet OnUserCTCPReply(CString& sTarget, CString& sMessage) override;
	virtual EModRet OnUserCTCP(CString& sTarget, CString& sMessage) override;
	virtual EModRet OnUserAction(CString& sTarget, CString& sMessage) override;
	virtual EModRet OnUserMsg(CString& sTarget, CString& sMessage) override;
	virtual EModRet OnUserNotice(CString& sTarget, CString& sMessage) override;
	virtual EModRet OnUserJoin(CString& sChannel, CString& sKey) override;
	virtual EModRet OnUserPart(CString& sChannel, CString& sMessage) override;
	virtual EModRet OnUserTopic(CString& sChannel, CString& sTopic) override;
	virtual EModRet OnUserTopicRequest(CString& sChannel) override;
	virtual EModRet OnCTCPReply(CNick& Nick, CString& sMessage) override;
	virtual EModRet OnPrivCTCP(CNick& Nick, CString& sMessage) override;
	virtual EModRet OnChanCTCP(CNick& Nick, CChan& Channel, CString& sMessage) override;
	virtual EModRet OnPrivAction(CNick& Nick, CString& sMessage) override;
	virtual EModRet OnChanAction(CNick& Nick, CChan& Channel, CString& sMessage) override;
	virtual EModRet OnPrivMsg(CNick& Nick, CString& sMessage) override;
	virtual EModRet OnChanMsg(CNick& Nick, CChan& Channel, CString& sMessage) override;
	virtual EModRet OnPrivNotice(CNick& Nick, CString& sMessage) override;
	virtual EModRet OnChanNotice(CNick& Nick, CChan& Channel, CString& sMessage) override;
	virtual EModRet OnTopic(CNick& Nick, CChan& Channel, CString& sTopic) override;
	virtual bool OnServerCapAvailable(const CString& sCap) override;
	virtual void OnServerCapResult(const CString& sCap, bool bSuccess) override;
	virtual EModRet OnTimerAutoJoin(CChan& Channel) override;
	virtual bool OnEmbeddedWebRequest(CWebSock&, const CString&, CTemplate&) override;
	virtual EModRet OnAddNetwork(CIRCNetwork& Network, CString& sErrorRet) override;
	virtual EModRet OnDeleteNetwork(CIRCNetwork& Network) override;
	virtual EModRet OnSendToClient(CString& sLine, CClient& Client) override;
	virtual EModRet OnSendToIRC(CString& sLine) override;
>>>>>>> dd58e369
};

static inline CPerlModule* AsPerlModule(CModule* p) {
    return dynamic_cast<CPerlModule*>(p);
}

enum ELoadPerlMod {
    Perl_NotFound,
    Perl_Loaded,
    Perl_LoadError,
};

class ZNC_EXPORT_LIB_EXPORT CPerlTimer : public CTimer {
    SV* m_perlObj;

  public:
    CPerlTimer(CPerlModule* pModule, unsigned int uInterval,
               unsigned int uCycles, const CString& sLabel,
               const CString& sDescription, SV* perlObj)
        : CTimer(pModule, uInterval, uCycles, sLabel, sDescription),
          m_perlObj(newSVsv(perlObj)) {
        pModule->AddTimer(this);
    }
    void RunJob() override;
    SV* GetPerlObj() { return sv_2mortal(newSVsv(m_perlObj)); }
    ~CPerlTimer();
};

inline CPerlTimer* CreatePerlTimer(CPerlModule* pModule, unsigned int uInterval,
                                   unsigned int uCycles, const CString& sLabel,
                                   const CString& sDescription, SV* perlObj) {
    return new CPerlTimer(pModule, uInterval, uCycles, sLabel, sDescription,
                          perlObj);
}

class ZNC_EXPORT_LIB_EXPORT CPerlSocket : public CSocket {
    SV* m_perlObj;

  public:
    CPerlSocket(CPerlModule* pModule, SV* perlObj)
        : CSocket(pModule), m_perlObj(newSVsv(perlObj)) {}
    SV* GetPerlObj() { return sv_2mortal(newSVsv(m_perlObj)); }
    ~CPerlSocket();
    void Connected() override;
    void Disconnected() override;
    void Timeout() override;
    void ConnectionRefused() override;
    void ReadData(const char* data, size_t len) override;
    void ReadLine(const CString& sLine) override;
    Csock* GetSockObj(const CString& sHost, unsigned short uPort) override;
};

inline CPerlSocket* CreatePerlSocket(CPerlModule* pModule, SV* perlObj) {
    return new CPerlSocket(pModule, perlObj);
}

inline bool HaveIPv6() {
#ifdef HAVE_IPV6
    return true;
#endif
    return false;
}

inline bool HaveSSL() {
#ifdef HAVE_LIBSSL
    return true;
#endif
    return false;
}

inline bool HaveCharset() {
#ifdef HAVE_ICU
    return true;
#endif
    return false;
}

inline int _GetSOMAXCONN() { return SOMAXCONN; }

inline int GetVersionMajor() { return VERSION_MAJOR; }

inline int GetVersionMinor() { return VERSION_MINOR; }

inline double GetVersion() { return VERSION; }

inline CString GetVersionExtra() { return ZNC_VERSION_EXTRA; }<|MERGE_RESOLUTION|>--- conflicted
+++ resolved
@@ -22,7 +22,6 @@
 
 #include <znc/Modules.h>
 
-<<<<<<< HEAD
 class ZNC_EXPORT_LIB_EXPORT CPerlModule : public CModule {
     SV* m_perlObj;
     VWebSubPages* _GetSubPages();
@@ -83,6 +82,7 @@
     void OnJoin(const CNick& Nick, CChan& Channel) override;
     void OnPart(const CNick& Nick, CChan& Channel,
                 const CString& sMessage) override;
+    void EModRet OnInvite(const CNick& Nick, const CString& sChan) override;
     EModRet OnChanBufferStarting(CChan& Chan, CClient& Client) override;
     EModRet OnChanBufferEnding(CChan& Chan, CClient& Client) override;
     EModRet OnChanBufferPlayLine(CChan& Chan, CClient& Client,
@@ -153,92 +153,6 @@
     EModRet OnPrivNoticeMessage(CNoticeMessage& Message) override;
     EModRet OnChanNoticeMessage(CNoticeMessage& Message) override;
     EModRet OnTopicMessage(CTopicMessage& Message) override;
-=======
-#if HAVE_VISIBILITY
-#pragma GCC visibility push(default)
-#endif
-class CPerlModule : public CModule {
-	SV* m_perlObj;
-	VWebSubPages* _GetSubPages();
-public:
-	CPerlModule(CUser* pUser, CIRCNetwork* pNetwork, const CString& sModName, const CString& sDataPath,
-			SV* perlObj)
-			: CModule(NULL, pUser, pNetwork, sModName, sDataPath) {
-		m_perlObj = newSVsv(perlObj);
-	}
-	SV* GetPerlObj() {
-		return sv_2mortal(newSVsv(m_perlObj));
-	}
-
-	virtual bool OnBoot() override;
-	virtual bool WebRequiresLogin() override;
-	virtual bool WebRequiresAdmin() override;
-	virtual CString GetWebMenuTitle() override;
-	virtual bool OnWebPreRequest(CWebSock& WebSock, const CString& sPageName) override;
-	virtual bool OnWebRequest(CWebSock& WebSock, const CString& sPageName, CTemplate& Tmpl) override;
-	virtual VWebSubPages& GetSubPages() override;
-	virtual void OnPreRehash() override;
-	virtual void OnPostRehash() override;
-	virtual void OnIRCDisconnected() override;
-	virtual void OnIRCConnected() override;
-	virtual EModRet OnIRCConnecting(CIRCSock *pIRCSock) override;
-	virtual void OnIRCConnectionError(CIRCSock *pIRCSock) override;
-	virtual EModRet OnIRCRegistration(CString& sPass, CString& sNick, CString& sIdent, CString& sRealName) override;
-	virtual EModRet OnBroadcast(CString& sMessage) override;
-	virtual void OnChanPermission2(const CNick* pOpNick, const CNick& Nick, CChan& Channel, unsigned char uMode, bool bAdded, bool bNoChange) override;
-	virtual void OnOp2(const CNick* pOpNick, const CNick& Nick, CChan& Channel, bool bNoChange) override;
-	virtual void OnDeop2(const CNick* pOpNick, const CNick& Nick, CChan& Channel, bool bNoChange) override;
-	virtual void OnVoice2(const CNick* pOpNick, const CNick& Nick, CChan& Channel, bool bNoChange) override;
-	virtual void OnDevoice2(const CNick* pOpNick, const CNick& Nick, CChan& Channel, bool bNoChange) override;
-	virtual void OnMode2(const CNick* pOpNick, CChan& Channel, char uMode, const CString& sArg, bool bAdded, bool bNoChange) override;
-	virtual void OnRawMode2(const CNick* pOpNick, CChan& Channel, const CString& sModes, const CString& sArgs) override;
-	virtual EModRet OnRaw(CString& sLine) override;
-	virtual EModRet OnStatusCommand(CString& sCommand) override;
-	virtual void OnModCommand(const CString& sCommand) override;
-	virtual void OnModNotice(const CString& sMessage) override;
-	virtual void OnModCTCP(const CString& sMessage) override;
-	virtual void OnQuit(const CNick& Nick, const CString& sMessage, const std::vector<CChan*>& vChans) override;
-	virtual void OnNick(const CNick& Nick, const CString& sNewNick, const std::vector<CChan*>& vChans) override;
-	virtual void OnKick(const CNick& OpNick, const CString& sKickedNick, CChan& Channel, const CString& sMessage) override;
-	virtual EModRet OnJoining(CChan& Channel) override;
-	virtual void OnJoin(const CNick& Nick, CChan& Channel) override;
-	virtual void OnPart(const CNick& Nick, CChan& Channel, const CString& sMessage) override;
-	virtual EModRet OnInvite(const CNick& Nick, const CString& sChan) override;
-	virtual EModRet OnChanBufferStarting(CChan& Chan, CClient& Client) override;
-	virtual EModRet OnChanBufferEnding(CChan& Chan, CClient& Client) override;
-	virtual EModRet OnChanBufferPlayLine(CChan& Chan, CClient& Client, CString& sLine) override;
-	virtual EModRet OnPrivBufferPlayLine(CClient& Client, CString& sLine) override;
-	virtual void OnClientLogin() override;
-	virtual void OnClientDisconnect() override;
-	virtual EModRet OnUserRaw(CString& sLine) override;
-	virtual EModRet OnUserCTCPReply(CString& sTarget, CString& sMessage) override;
-	virtual EModRet OnUserCTCP(CString& sTarget, CString& sMessage) override;
-	virtual EModRet OnUserAction(CString& sTarget, CString& sMessage) override;
-	virtual EModRet OnUserMsg(CString& sTarget, CString& sMessage) override;
-	virtual EModRet OnUserNotice(CString& sTarget, CString& sMessage) override;
-	virtual EModRet OnUserJoin(CString& sChannel, CString& sKey) override;
-	virtual EModRet OnUserPart(CString& sChannel, CString& sMessage) override;
-	virtual EModRet OnUserTopic(CString& sChannel, CString& sTopic) override;
-	virtual EModRet OnUserTopicRequest(CString& sChannel) override;
-	virtual EModRet OnCTCPReply(CNick& Nick, CString& sMessage) override;
-	virtual EModRet OnPrivCTCP(CNick& Nick, CString& sMessage) override;
-	virtual EModRet OnChanCTCP(CNick& Nick, CChan& Channel, CString& sMessage) override;
-	virtual EModRet OnPrivAction(CNick& Nick, CString& sMessage) override;
-	virtual EModRet OnChanAction(CNick& Nick, CChan& Channel, CString& sMessage) override;
-	virtual EModRet OnPrivMsg(CNick& Nick, CString& sMessage) override;
-	virtual EModRet OnChanMsg(CNick& Nick, CChan& Channel, CString& sMessage) override;
-	virtual EModRet OnPrivNotice(CNick& Nick, CString& sMessage) override;
-	virtual EModRet OnChanNotice(CNick& Nick, CChan& Channel, CString& sMessage) override;
-	virtual EModRet OnTopic(CNick& Nick, CChan& Channel, CString& sTopic) override;
-	virtual bool OnServerCapAvailable(const CString& sCap) override;
-	virtual void OnServerCapResult(const CString& sCap, bool bSuccess) override;
-	virtual EModRet OnTimerAutoJoin(CChan& Channel) override;
-	virtual bool OnEmbeddedWebRequest(CWebSock&, const CString&, CTemplate&) override;
-	virtual EModRet OnAddNetwork(CIRCNetwork& Network, CString& sErrorRet) override;
-	virtual EModRet OnDeleteNetwork(CIRCNetwork& Network) override;
-	virtual EModRet OnSendToClient(CString& sLine, CClient& Client) override;
-	virtual EModRet OnSendToIRC(CString& sLine) override;
->>>>>>> dd58e369
 };
 
 static inline CPerlModule* AsPerlModule(CModule* p) {
