--- conflicted
+++ resolved
@@ -1020,11 +1020,6 @@
 	return false;
 }
 
-<<<<<<< HEAD
-bool CIRCSock::OnChanCTCP(CMessage& Message) {
-	CChanCTCP& ChanCTCP = static_cast<CChanCTCP&>(Message);
-	CChan* pChan = m_pNetwork->FindChan(ChanCTCP.GetParam(0));
-=======
 // #124: OnChanMsg(): nick doesn't have perms
 static void FixupChanNick(CNick& Nick, CChan* pChan) {
 	// A channel nick has up-to-date channel perms, but might be
@@ -1045,11 +1040,11 @@
 	}
 }
 
-bool CIRCSock::OnChanCTCP(CNick& Nick, const CString& sChan, CString& sMessage) {
-	CChan* pChan = m_pNetwork->FindChan(sChan);
->>>>>>> 263f278a
+bool CIRCSock::OnChanCTCP(CMessage& Message) {
+	CChanCTCP& ChanCTCP = static_cast<CChanCTCP&>(Message);
+	CChan* pChan = m_pNetwork->FindChan(ChanCTCP.GetParam(0));
 	if (pChan) {
-		FixupChanNick(Nick, pChan);
+		FixupChanNick(Message.GetNick(), pChan);
 
 		bool bResult = false;
 		ChanCTCP.SetChan(pChan);
@@ -1078,7 +1073,7 @@
 	CChanNotice& ChanNotice = static_cast<CChanNotice&>(Message);
 	CChan* pChan = m_pNetwork->FindChan(ChanNotice.GetParam(0));
 	if (pChan) {
-		FixupChanNick(Nick, pChan);
+		FixupChanNick(Message.GetNick(), pChan);
 
 		bool bResult = false;
 		ChanNotice.SetChan(pChan);
@@ -1097,7 +1092,7 @@
 	CChanMessage& ChanMsg = static_cast<CChanMessage&>(Message);
 	CChan* pChan = m_pNetwork->FindChan(ChanMsg.GetParam(0));
 	if (pChan) {
-		FixupChanNick(Nick, pChan);
+		FixupChanNick(Message.GetNick(), pChan);
 
 		bool bResult = false;
 		ChanMsg.SetChan(pChan);
