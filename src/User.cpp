--- conflicted
+++ resolved
@@ -505,25 +505,12 @@
 	return AddTimestamp(time(&tm), sStr);
 }
 
-<<<<<<< HEAD
 CString CUser::AddTimestamp(time_t tm, const CString& sStr) const {
-	char szTimestamp[1024];
 	CString sRet = sStr;
 
 	if (!GetTimestampFormat().empty() && (m_bAppendTimestamp || m_bPrependTimestamp)) {
-		tm += (time_t)(m_fTimezoneOffset * 60 * 60); // offset is in hours
-		size_t i = strftime(szTimestamp, sizeof(szTimestamp), GetTimestampFormat().c_str(), localtime(&tm));
-		// If strftime returns 0, an error occured in format, or result is empty
-		// In both cases just don't prepend/append anything to our string
-		if (0 == i) {
-=======
-CString& CUser::AddTimestamp(const CString& sStr, CString& sRet) const {
-	sRet = sStr;
-
-	if (!GetTimestampFormat().empty() && (m_bAppendTimestamp || m_bPrependTimestamp)) {
-		CString sTimestamp = CUtils::FormatTime(time(NULL), GetTimestampFormat(), m_sTimezone);
+		CString sTimestamp = CUtils::FormatTime(tm, GetTimestampFormat(), m_sTimezone);
 		if (sTimestamp.empty()) {
->>>>>>> 355d5feb
 			return sRet;
 		}
 
@@ -532,17 +519,12 @@
 			sRet += " " + sStr;
 		}
 		if (m_bAppendTimestamp) {
-<<<<<<< HEAD
 			// From http://www.mirc.com/colors.html
 			// The Control+O key combination in mIRC inserts ascii character 15,
 			// which turns off all previous attributes, including color, bold, underline, and italics.
 			sRet += "\x0F ";
 
-			sRet += szTimestamp;
-=======
-			sRet += " ";
 			sRet += sTimestamp;
->>>>>>> 355d5feb
 		}
 	}
 
