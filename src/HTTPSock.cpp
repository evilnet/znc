--- conflicted
+++ resolved
@@ -241,24 +241,7 @@
 }
 
 void CHTTPSock::GetPage() {
-<<<<<<< HEAD
     DEBUG("Page Request [" << m_sURI << "] ");
-=======
-	DEBUG("Page Request [" << m_sURI << "] ");
-
-	// Check that the requested path starts with the prefix. Strip it if so.
-	if (!m_sURI.TrimPrefix(m_sURIPrefix)) {
-		DEBUG("INVALID path => Does not start with prefix [" + m_sURIPrefix + "]");
-		DEBUG("Expected prefix:   " << m_sURIPrefix);
-		DEBUG("Requested path:    " << m_sURI);
-		Redirect("/");
-	} else if (m_sURI.empty()) {
-		// This can happen if prefix was /foo, and the requested page is /foo
-		Redirect("/");
-	} else {
-		OnPageRequest(m_sURI);
-	}
->>>>>>> 901ead89
 
     // Check that the requested path starts with the prefix. Strip it if so.
     if (!m_sURI.TrimPrefix(m_sURIPrefix)) {
@@ -266,6 +249,9 @@
               "]");
         DEBUG("Expected prefix:   " << m_sURIPrefix);
         DEBUG("Requested path:    " << m_sURI);
+        Redirect("/");
+    } else if (m_sURI.empty()) {
+        // This can happen if prefix was /foo, and the requested page is /foo
         Redirect("/");
     } else {
         OnPageRequest(m_sURI);
