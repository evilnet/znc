<<<<<<< HEAD
# (unreleased)

## Changes (need to verify this)

* workarounds during config parsing for old ZNC versions removed
    * incompatible configs give an error during startup indicating the problem
    * versions including 0.206 and newer are still supported
* rehash only reloads global settings, including global modules and listeners
    * users are not reloaded any more - which makes rehash less dangerous
* OnAddUser hook is only called if actually a new user added
    * it is not called during ZNC startup any more
* Fix build on Solaris 10
* Fix build with LibreSSL
* Added two network-specific config options to control TLS certificate
  validation
    * `TrustAllCerts`: Disables certificate validation. Will take precedence
      over TrustPKI
    * `TrustPKI`: Whether or not to trust PKI-valid Certificates. Setting this
      to false will make znc trust only trusted certificates added by the user.
=======
# ZNC 1.6.5 (2017-03-12)

## Fixes

* Fixed a regression of 1.6.4 which caused a crash in modperl/modpython.
* Fixed the behavior of `verbose` command in the sasl module.
>>>>>>> c6485cdd



# ZNC 1.6.4 (2016-12-10)

## Fixes

* Fixed build with OpenSSL 1.1.
* Fixed build on Cygwin.
* Fixed a segfault after cloning a user. The bug was introduced in ZNC 1.6.0.
* Fixed a segfault when deleting a user or network which is waiting for DNS
  during connection. The bug was introduced in ZNC 1.0.
* Fixed a segfault which could be triggered using alias module.
* Fixed an error in controlpanel module when setting the bindhost of another user.
* Fixed route_replies to not cause client to disconnect by timeout.
* Fixed compatibility with the Gitter IRC bridge.

## Internal
* Fixed `OnInvite` for modpython and modperl.
* Fixed external location of GoogleTest for `make test`.



# ZNC 1.6.3 (2016-02-23)

## Core
* New character encoding is now applied immediately, without reconnect.
* Fixed build with LibreSSL.
* Fixed error 404 when accessing the web UI with the configured URI prefix,
  but without the `/` in the end.
* `znc-buildmod` now exits with non-zero exit code when the .cpp file is not found.
* Fixed `znc-buildmod` on Cygwin.
* ExpandString got expanded. It now expands `%znc%` to
  `ZNC <version> - http://znc.in`, honoring the global "Hide version" setting.
* Default quit message is switched from `ZNC <version> - http://znc.in` to `%znc%`,
  which is the same, but "automatically" changes the shown version when ZNC gets upgraded.
  Before, the old version was recorded in the user's quit message, and stayed the same
  regardless of the current version of ZNC.

## Modules
* modperl:
    * Fixed a memory leak.
* sasl:
    * Added an option to show which mechanisms failed or succeeded.
* webadmin:
    * Fixed an error message on invalid user settings to say what exactly was invalid.
    * No more autocomplete password in user settings. It led to an error when ZNC
      thought the user is going to change a password, but the passwords didn't match.



# ZNC 1.6.2 (2015-11-15)

## Fixes

* Fixed a use-after-delete in webadmin. It was already partially fixed in ZNC 1.4; since 1.4 it has been still possible to trigger, but much harder.
* Fixed a startup failure when awaynick and simple_away were both loaded, and simple_away had arguments.
* Fixed a build failure when using an ancient OpenSSL version.
* Fixed a build failure when using OpenSSL which was built without SSLv3 support.
* Bindhost was sometimes used as ident.
* `CAP :END` wasn't parsed correctly, causing timeout during login for some clients.
* Fixed channel keys if client joined several channels in single command.
* Fixed memory leak when reading an invalid config.

## Modules

* autovoice:
    * Check for autovoices when we are opped.
* controlpanel:
    * Fixed `DelCTCPReply` case-insensitivity.
* dcc:
    * Add missing return statement. It was harmless.
* modpython:
    * Fixed a memory leak.
* modules_online:
    * Wrong ident was used before.
* stickychan:
    * Fixed to unstick inaccessible channels to avoid infinite join loops.

## Internal

* Fixed the nick passed to `CModule::OnChanMsg()` so it has channel permissions set.
* Fixed noisy `-Winconsistent-missing-override` compilation warnings.
* Initialized some fields in constructors of modules before `OnLoad()`.

## Cosmetic

* Various modules had commands with empty descriptions.
* perform:
    * Say "number" instead of "nr".
* route_replies:
    * Make the timeout error message more clear.



# ZNC 1.6.1 (2015-08-04)

## Fixes

* Fixed the problem that channels were no longer removed from the config despite of chansaver being loaded.
* Fixed query buffer size for users who have the default channel buffer size set to 0.
* Fixed a startup failure when simple_away was loaded after awaynick.
* Fixed channel matching commands, such as DETACH, to be case insensitive.
* Specified the required compiler versions in the configure script.
* Fixed a rare conflict of HTTP-Basic auth and cookies.
* Hid local IP address from the 404 page.
* Fixed a build failure for users who have `-Werror=missing-declarations` in their `CXXFLAGS`.
* Fixed `CXXFLAGS=-DVERSION_EXTRA="foo"` which is used by some distros to package ZNC.
* Fixed `znc-buildmod` on Cygwin.

## Modules

* chansaver:
    * Fixed random loading behavior due to an uninitialized member variable.
* modpython:
    * Fixed access to `CUser::GetUserClients()` and `CUser::GetAllClients()`.
* sasl:
    * Improved help texts for the SET and REQUIREAUTH commands.
* savebuff:
    * Fixed periodical writes on the disk when the module is loaded after startup.
* webadmin:
    * Fixed module checkboxes not to claim that all networks/users have loaded a module when there are no networks/users.
    * Added an explanation that ZNC was built without ICU support, when encoding settings are disabled for that reason.
    * Improved the breadcrumbs.
    * Mentioned ExpandString in CTCP replies.
    * Added an explanation how to delete port which is used to access webadmin.

## Internal

* Fixed `CThreadPool` destructor to handle spurious wakeups.
* Fixed `make distclean` to remove `zncconfig.h`.
* Improved the error message about `--datadir`.
* Fixed a compilation warning when `HAVE_LIBSSL` is not defined.
* Fixed 'comparision' typos in CString documentation.
* Added a non-minified version of the jQuery source code to make Linux distributions (Debian) happy, even though the jQuery license does not require this.



# ZNC 1.6.0 (2015-02-12)

## New

* Switch versioning scheme to <major>.<minor>.<patch>.
* Add settings for which SSL/TLS protocols to use (SSLProtocols), which ciphers to enable (SSLCiphers). By default TLSv1+ are enabled, SSLv2/3 are disabled. Default ciphers are what Mozilla advices: https://wiki.mozilla.org/Security/Server_Side_TLS#Intermediate_compatibility_.28default.29
* Validate SSL certificates.
* Allow clients to specify an ID as part of username (user[@identifier][/network]). Currently not used, but modules can use it.
* Add alias module for ZNC-side command interception and processing.
* Support character encodings with separate settings for networks, and for clients. It replaces older charset module, which didn't work well with webadmin, log and other modules.
* Support X-Forwarded-For HTTP header, used with new TrustedProxy setting.
* Add URIPrefix option for HTTP listeners, used with reverse proxy.
* Store query buffers per query the same way it's done for channels, add new option AutoClearQueryBuffer.
* Add DisableChan command to *status, it was available only in webadmin before.
* Allow wildcards in arguments of Help commands of *status and various modules.
* Support IRCv3.2 batches, used for buffer playbacks.
* Support IRCv3.2 self-message.
* Remove awaynick module. It's considered bad etiquette.
* Add JoinDelay setting, which allows a delay between connection to server, and joining first channel. By default it joins immediately after connect.
* Make Detach, EnableChan and DisableChan commands of *status accept multiple channels.
* znc-buildmod: Build output to the current working directory.
* Wrap long lines in tables (e.g. in Help or ListAvailMods commands).
* Support ECDHE if available in OpenSSL.
* Report ZNC version more consistently, add HideVersion setting, which hides ZNC version from public.
* Bump compiler requirements to support C++11. This means GCC 4.7+, Clang 3.2+, SWIG 3.0.0+.


## Fixes

* Disable TLS compression.
* Disallow setting ConnectDelay to zero, don't hammer server with our failed connects.
* Simplify --makeconf.
* Fix logic to find an available nick when connecting to server.
* Fix handling of CTCP flood.
* Allow network specific quit messages.
* Make various text labels gender-neutral.
* Fix finding SWIG 3 on FreeBSD.
* Handle multi-receiver NOTICE and PRIVMSG.
* Make channels follow user-level settings when appropriate.
* Write disabled status to config for disabled channels.
* Fix double output in messages from modules.
* Fix memory leak in gzip compression in HTTP server.
* Use random DNS result instead of choosing the same one every time.
* Fix HTTP basic auth.
* Mention network in message shown if client didn't send PASS.


## Modules

* autoattach:
    * Make it also a network module.
* autoreply:
    * Use NOTICE instead of PRIVMSG.
* autoop:
    * Add support for multiple hostmasks per user.
* awaystore:
    * Store CTCP ACTIONs too.
    * Reset timer and return from away when a client does a CTCP ACTION.
    * Allows use of strftime formatting in away messages.
* bouncedcc:
    * Fix quotes in file names.
    * Fix check for "Connected" state.
* buffextras:
    * Make it also a network module.
* chansaver:
    * Fix saving channel keys.
    * Add support for loading as a global module.
* controlpanel:
    * Add AddChan, DelChan commands, useful for admins to edit other users' channels, was available only in webadmin before.
    * Check if adding a new channel succeeded.
    * Revise Help output.
    * Allow wildcards for GetChan and SetChan.
* flooddetach:
    * Show current value in Lines and Secs commands.
    * Add Silent [yes|no] command, similar to route_replies.
* listsockets:
    * Show traffic stats.
* log:
    * Use only lower case characters in log filenames.
    * Use directories and YYYY-MM-DD filename by default.
    * Add support for logging rules. E.g. /msg *log setrules #znc !#*
* modperl:
    * Fix some int_t types.
* modpython:
    * Fix calling overloaded methods with parameter CString&.
    * Support CZNC::GetUserMap().
    * Set has_args and args_help_text from module.
    * Release python/swig ownership when adding object created in python to ZNC container.
    * Fix some int_t types.
    * Enable default arguments feature of SWIG 3.0.4. No functionality change, it just makes generated code a bit more beautiful.
* nickserv:
    * Support tddirc.net.
    * Remove commands Ghost, Recover, Release, Group. The same functionality is available via new alias module.
* q:
    * Add JoinOnInvite, JoinAfterCloaked options.
    * Don't cloak host on first module load if already connected to IRC.
    * Add web configuration.
    * Use HMAC-SHA-256 instead of HMAC-MD5.
* route_replies:
    * Handle numerics 307 and 379 in /whois reply. Handle IRCv3.2 METADATA numerics.
* sample:
    * Make it a network module, which are easier to write.
* sasl:
    * Remove DH-BLOWFISH and DH-AES. See http://nullroute.eu.org/~grawity/irc-sasl-dh.html and http://kaniini.dereferenced.org/2014/12/26/do-not-use-DH-AES-or-DH-BLOWFISH.html for details.
* savebuff:
    * Do not skip channels with AutoClearChanBuffer=true.
    * Handle empty password in SetPass the same way as during startup.
* simple_away:
    * Apply auto-away on load if no user is connected.
* stickychan:
    * Don't join channels when not connected.
* watch:
    * Add support for detached-only clients, and detached-only channels.
* webadmin:
    * Combine "List Users" and "Add User".
    * Module argument autocomplete="off", for nickserv module, which contains password in argument before first save.
    * For every module show in which other levels that module is loaded (global/user/network).
    * Open links to wiki pages about modules in separate window/tab.
    * Support renaming a network (it was already possible outside of webadmin, via /znc MoveNetwork). However, it doesn't support moving networks between users yet, for that use /znc command.
    * Add missing page title on Traffic page.
    * Improve navigation: "Save and continue".
    * Clarify that timestamp format is useless with server-time.


## Internal

* Move Csocket to git submodule.
* Unit tests, via GTest.
* Allow lambdas for module command callbacks.
* New modules hooks: OnSendToClient, OnSendToIRC, OnJoining, OnMode2, OnChanBufferPlayLine2, OnPrivBufferPlayLine2.
* Add methods to CString: StartsWith, EndsWith, Join, Find, Contains, and Convert.
* Add limited support for using threads in modules: CModuleJob class.
* Inherit CClient and CIRCSock from a common class CIRCSocket.
* Add CZNC::CreateInstance to make porting ZNC to MSVC a bit easier.
* Add CUtils::Get/SetMessageTags().
* Add CIRCNetwork::FindChans().
* Add CChan::SendBuffer(client, buffer) overload.
* Add CIRCNetwork::LoadModule() helper.
* Add CClient::IsPlaybackActive().
* Web: Discard sessions in LRU order.
* Introduce CaseSensitivity enum class.
* Fix CNick::Parse().
* Remove redundant CWebSocket::GetModule().
* Switch from CSmartPtr to std::shared_ptr.
* Fix GetClients() const correctness.
* Make self-signed cert with SHA-256, provide DH parameters in --makepem.
* Use override keyword.
* Show username of every http request in -D output.
* Split CUserTimer into CIRCNetworkPingTimer and CIRCNetworkJoinTimer.
* Give a reason for disabled features during ./configure, where it makes sense.
* Use make-tarball.sh for nightlies too.
* Revise CChan::JoinUser() & AttachUser().
* Modules: use public API.
* Modules: use AddCommand().
* Add ChangeLog.md.



# ZNC 1.4 (2014-05-08)

This release is done to fix a denial of service attack through webadmin. After authentication, users can crash ZNC through a use-after-delete.
Additionally, a number of fixes and nice, low-risk additions from our development branch is included.

In detail, these are:


## New

* Reduce users' confusion during --makeconf.
* Warn people that making ZNC listen on port 6667 might cause problems with some web browsers.
* Always generate a SSL certificate during --makeconf.
* Stop asking for a bind host / listen host in --makeconf. People who don't want wildcard binds can configure this later.
* Don't create ~/.znc/modules if it doesn't exist yet.


## Fixes

* Fix a use-after-delete in webadmin. CVE-2014-9403
* Honor the BindHost whitelist when configuring BindHosts in controlpanel module.
* Ignore trailing whitespace in /znc jump arguments.
* Change formatting of startup messages so that we never overwrite part of a message when printing the result of an action.
* Fix configure on non-bash shells.
* Send the correct error for invalid CAP subcommands.
* Make sure znc-buildmod includes zncconfig.h at the beginning of module code.


## Modules

* Make awaystore automatically call the Ping command when the Back command is used.
* Add SSL information and port number to servers in network list in webadmin.
* Disable password autocompletion when editing users in webadmin.
* Make nickserv  module work on StarChat.net and ircline.org.
* Remove accidental timeout for run commands in shell module.
* certauth now uses a case insensitive comparison on hexadecimal fingerprints.

### controlpanel

* Correct double output.
* Add support for the MaxNetworks global setting.
* Add support for the BindHost per-network setting.

### modperl and modpython

* Make OnAddNetwork and OnDeleteNetwork module hooks work.
* Don't create .pyc files during compilation.
* Fix modperl on MacOS X. Twice.
* Require at least SWIG 2.0.12 on MacOS X.


## Internal

* Don't redefine _FORTIFY_SOURCE if compiler already defines it.
* Cache list of available timezones instead of re-reading it whenever it is needed.
* Improve const-correctness.
* Fix various low-priority compiler warnings.
* Change in-memory storage format for ServerThrottle.
* Use native API on Win32 to replace a file with another file.
* Add src/version.cpp to .gitignore.



# ZNC 1.2 (2013-11-04)

## New

* ZNC has been relicensed to Apache 2.0
* Show password block in --makepass in new format
* Return MaxJoins setting, it helps against server sending ZNC too many lines
  at once and disconnecting with "Max SendQ exceeded"
* Make /znc detach case insensitive, allow "/detach #chan1,#chan2" syntax
* No longer store 381 in the buffer


## Fixes

* CModule::OnMode(): Fix a stupid NULL pointer dereference
* Fix NULL pointer dereference in webadmin.
* Fix a crash when you delete a user with more than one attached client
* Fix a random crash with module hooks
* Revert "Rewrite the JOIN channel logic, dropping MaxJoins"
* Fix build on some systems
* Fix build of shallow git clone
* Fix build of git tags
* Fix OOT builds with swig files in source dir
* Don't send NAMES and TOPIC for detached channels when a client connects
* Fix memory leak
* Consistency between Del* and Rem* in command names
* Fix changing client nick when client connects.
* Timezone GMT+N is really GMT+N now. It behaved like -N before.
* Escape special characters in debug output (znc --debug)
* Don't disconnect networkless users without PINGing them first.
* Don't lose dlerror() message.
* Fix use-after-free which may happen during shutdown
* Fix "Error: Success" message in SSL
* Fixed double forward slashes and incorrect active module highlighting.
* make clean: Only delete files that can be regenerated
* Don't make backup of znc.conf readable by everyone.
* makepem: create pem only rw for the user, on non-win32
* Don't ever try to overwrite /usr/bin/git
* Fix user modes
* Request secure cookie transmission for HTTPS
* "make clean" removes .depend/
* Fix support for /msg @#chan :hi
* Fix saving config on some cygwin installations
* Fix error message for invalid network name


## Modules

* Return old fakeonline module (accidentally removed in 1.0) as modules_online
* autoattach: add string searching
* autocycle: Convert to a network module
* chansaver: Fix chansaver to not rewrite the config each time a user joins a
  channel on startup
* cert: Make default type of cert mod to be network.
* watch: Don't handle multiple matching patterns for each target
* route_replies: Add some WHOIS numerics
* block_motd: Allow block_motd to be loaded per-network and globally
* notify_connect: Fixed syntax on attach/detach messages to be more consistent
* cyrusauth: Fix user creation

### controlpanel

* Support network module manipulation
* Increases general verbosity of command results.
* Fix bug for "Disconnect" help
* Standardize error wordings

### webadmin

* Allow loading webadmin as user module.
* Show instructions on how to use networks in Add Network too
* clarify that + is SSL
* Show example timezone in webadmin
* Enable embedding network modules.
* Enable embedding modules to network pages.
* Change save network to show the network and not redirect user

### sasl

* Implement DH-AES encrypted password scheme.
* Add missing length check
* Description line for DH-BLOWFISH
* Fixing unaligned accesses

### awaystore

* Fix loading old configs which referred to "away" module
* Fix displaying IPv6 addresses

### crypt

* Add time stamp to buffered messages
* Use ASCII for nick prefix and make it configurable

### nickserv

* Make NickServ nickname configurable.
* Add support for NickServ on wenet.ru and Azzurra
* nickserv: don't confuse people so much

### log

* Add -sanitize option to log module.
* Convert / and \ character to - in nicks for filenames.
* Create files with the same permissions as the whole log directory.

### charset

* Don't try to build charset module if iconv is not found
* Fix: Converted raw string include NULL character in charset module

### modperl

* A bit more debug output on modperl
* Fix perl modules being shown incorrectly in the webadmin

### partyline

* Fix PartyLine so that forced channels may not be left at all - users will be
rejoined at once.
* Fix partyline rejoin on user deletion


## Internal

* Require SWIG 2.0.8 for modperl/modpython (removes hacks to make older SWIG
  work)
* Web interface now supports gzip compression
* Update server-time to new specs with ISO 8601
* Add a generic threads abstraction
* Add CString::StripControls to strip controls (Colors, C0) from strings
* Change PutModule to handle multiple lines
* Debug output: Only print queued lines if they are really just queued
* Add initial unit tests, runnable by "make test"
* Add nick comparison function CNick::NickEquals
* Force including zncconfig.h at the beginning of every .cpp
* Add OnAddNetwork, OnDeleteNetwork module hooks

# ZNC 1.0 (2012-11-07)

## The Big News
Multiple networks per user
Think about new users as "user groups", while new networks are similar to old users.

To login to ZNC, use user/network:password as password, or user/network as username. Also, you can switch between different networks on the fly using the /znc JumpNetwork command.

When you first run ZNC 1.0, it will automatically convert your config and create a network called "default" for each user. Settings from each user are moved into these "default" networks. When you log into ZNC without setting a network, the "default" network will automatically be chosen for you.

Users can create new networks up to an admin-configurable limit. By default, this limit is one network per user.

Existing user-per-network setups can be migrated to the new multinetwork setup using the /znc MoveNetwork command.

You can see a list of networks via /znc ListNetworks and /znc ListAllUserNetworks.

## Timezones
Timezone can now be configured by name, e.g. "GMT-9", or "Europe/Madrid". Old TimezoneOffset setting (which was the number of hours between the server's timezone and the user's timezone) is deprecated and should not be used anymore. Its old value is lost. The reason for this change is that the old TimezoneOffset was not trivial to count and often broke during switches to/from daylight savings time.

So if you previously used the TimezoneOffset option, you now have to configure your timezone again (via the webadmin or controlpanel module).

## No more ZNC-Extra
Most modules from ZNC-Extra are now enabled in the usual installation. It was pointless to have them shipped in the tarball, but requiring user to add some weird flags to ./configure.

Antiidle, fakeonline and motdfile modules are dropped.

Away module is renamed to awaystore to better explain its meaning.

## Fixes
* Don't try IPv6 servers when IPv6 isn't available. Use threads for non-blocking DNS instead of c-ares.
* Fix debug output of identfile.
* Don't forward WHO replies with multi-prefix to clients which don't support multi-prefix
* Send nick changes to clients before we call the OnNick module hook
* Don't connect to SSLed IRC servers when ZNC is compiled without SSL support
* Fix check for visibility support in the compiler
* Fix compilation on cygwin again, including modperl and modpython
* Support parting several channels at once
* Fix a crash in admin (now controlpanel) module
* Fix webadmin to deny setting a bindhost that is not on the global list of allowed bindhosts.
* Fix using empty value for defaults in user page in webadmin.

## Minor Stuff
* Rename admin module to controlpanel to make it clearer that it's not the same as admin flag of a user.
* Add protection from flood. If you send multiple lines at once, they will be slowed down, so that the server will not disconnect ZNC due to flood. It can be configured and can be completely turned off. Default settings are: 1 line per second, first 4 lines are sent at once.
* Modules can support several types now: a module can be loaded as a user module, as a network module and as a global module, if the module supports these types.
* Rename (non-)KeepBuffer to AutoClearChanBuffer
* Process starttls numeric
* Improvements to modperl, modpython, modtcl.
* Add timestamps to znc --debug
* Listeners editor in webadmin
* Add sasl module which uses SASL to authenticate to NickServ.
* Rename saslauth to cyrusauth, to make it clearer that it's not needed to do SASL authentication to NickServ.
* Modules get a way to describe their arguments.
* webadmin: allow editing of the bindhost without global list.
* Don't send our password required notice until after CAP negotiation
* Rewrite the JOIN channel logic, dropping MaxJoins
* Support messages directed to specific user prefixes (like /msg @#channel Hello)
* Show link to http://znc.in/ from web as a link. It was plain text before.
* Webadmin: use HTML5 numeric inputs for numbers.
* Add SSL/IPv6/DNS info to znc --version
* Clarify that only admins can load the shell module.
* cyrusauth: Allow creating new users on first login
* Clear channel buffers when keep buffer is disabled if we're online
* send_raw: Add a command to send a line to the current client
* webadmin: Implement clone user
* autoreply: Honor RFC 2812.
* Add 381 to the buffer ("You are now an IRC Operator")
* identfile: Pause the connection queue while we have a locked file
* Add ShowBindHost command
* autoop: Check for autoops when we get op status
* Improvements and fixes to the partyline module
* partyline Drop support for fixed channels
* Check that there're modules available on startup. Check if ZNC is installed or not.
* Modified description field for bouncedcc module to explain what the module actually does.
* nickserv: add support for nickserv requests on wenet.ru and rusnet.
* send 422 event if MOTD buffer is empty
* route_replies: Handle much more replies
* Clear text colors before appending timestamps to buffer lines, add space before AppendTimestamp for colorless lines.
* Don't replace our motd with a different servers motd
* webadmin: Add a "Disabled" checkbox for channels
* Send a 464 ERR_PASSWDMISMATCH to clients that did not supply a password
* Separate compilation and linking for modules.
* Trim spaces from end of commands to autoattach.
* nickserv: add ghost, recover and release
* Warn if config was saved in a newer ZNC version.
* Backup znc.conf when upgrading ZNC.

## Internal Stuff
* #include <znc/...h> instead of #include "...h"
* Add string formatting function with named params.
* Python, perl: support global, user, network modules.
* Csock: able use non-int number of secs for timer.
* CString("off").ToBool() shouldn't be true
* Python: Override __eq__ to allow comparison of strings
* python: Allow iterating over CModules
* Add methods to CModule to get the web path
* Rework modperl to better integrate with perl.
* Store all 005 values in a map.
* Python: Use znc.Socket if no socket class is specified in CreateSocket()
* CZNC::WriteConfig(): Better --debug output
* Slight refactor of CBuffer & CBufLine.
* Implemented an OnInvite hook
* Allow a client to become "away"
* Create a connection queue
* Set default TrimPrefix to ":"
* Add a config writer
* Wrap MODULECALL macros in a do-while
* Don't require CTimer's label to be unique if its empty
* Allow loading python modules with modpython (ex. modname/__init__.py)
* bNoChange in On{,De}{Op,Voice} wast incorrect
* Drop znc-config, change znc-buildmod so it doesn't need znc-config

# ZNC 0.206 (2012-04-05)

## Fixes
* Identfile: don't crash when ZNC is shutting down.
* CTCPReplies setting with empty value now blocks those CTCP requests to the client.
* Show more sane error messages instead of "Error: Success".
* Imapauth: Follow RFC more closely.
* "No" is a false value too.

## Minor stuff
* Add Show command to identfile, which should help you understand what's going on, if identfile is blocking every connection attempt for some reason.
* Make TLS certs valid for 10 years.
* Ask for port > 1024 in --makeconf.
* Reset JoinTries counter when we enable a channel.

# ZNC 0.204 (2012-01-22)

This release fixes CVE-2012-0033,
http://www.openwall.com/lists/oss-security/2012/01/08/2
https://bugs.gentoo.org/show_bug.cgi?id=CVE-2012-0033
https://bugzilla.redhat.com/show_bug.cgi?id=CVE-2012-0033

## Fixes
* Fix a crash in bouncedcc module with DCC RESUME.
* Fix modperl compilation.
* Don't use mkdir during install.
* Fix compilation failures, which happened sometimes when an older ZNC was already installed.
* Check for the swig2.0 binary too, instead of only swig.

## Minor stuff
* Unload modules in reverse order.
* Don't send server redirects (numeric 010) to clients.
* Make it possible to filter the result of the help command.
* Drop @DEFS@ from the build system so that we don't force HAVE_CONFIG_H upon others.
* Move autocycle to extra.
* Handle raw 482 in route_replies.
* Improve identfile's debug messages.
* Send a MODE request when JOINing.
* Block raw 301 in antiidle.

# ZNC 0.202 (2011-09-21)

This is a bugfix-mostly release.

## Fixes
* Fix a crash when a user changes the buffer size of a channel.
* Fix a NULL pointer dereference in buffer-related module hooks.
* Fix the autocycle module to not fight with ChanServ.
* Fix the getchan command in the admin module.
* Don't timeout bouncedcc connections so that idling DCC chats are possible.
* Fix build error when compiling against uclibc(++).

## Minor stuff
* Improve the timeout message in the route_replies module.
* Add the -r parameter to the man page of ZNC.
* Install .py files along with .pyc.

# ZNC 0.200 (2011-08-20)

## The Big News
* Move ident spoofing from ZNC core into new identfile module.
* Move dcc handling from ZNC core into new modules bouncedcc and dcc.
* Remove the obsolete fixfreenode module.
* New module: cert
* Move away into ZNC-Extra.

## Fixes
* In ZNC 0.098 there was a memleak whenever someone JOINs a channel.
* Compile even when OpenSSL was built with no-ssl2.
* Correctly handle excessive web sessions.
* Correctly save non-ASCII characters to the NV.
* Fix znc-buildmod when ZNC was compiled out of tree.
* Don't always use IPv6 when verifying the listener in --makeconf.

## Minor Things
* Remove a pointless MODE request which ZNC sent on every JOIN.
* Raise ZNC's timeouts.
* Log's logging path becomes configurable.
* Add a replay command to away.
* Add a get command to notes.
* Add -disableNotesOnLogin argument to notes.
* Add hostmask handling to autoattach.
* Make it possible for modules to provide additional info, e.g. providing a homepage URL.
* Various improvements to modpython.
* Hardcode a default entry for the CN in znc --makepem.
* Work around Mac OS' and Solaris' brokenness.
* Make ZNC compile without getopt_long(). This fixes compilation on e.g. Solaris 9 and hopefully Irix.
* Check for errors like "no space left on disk" while writing the config file.
* Improve the error handling when reading the config.
* Move module data files to own directory in the source and in installation prefix.
* Handle Listeners after SSLCertFile during startup.
* Check for required SWIG version in ./configure.
* Make it possible to use ExpandString-stuff in QuitMsg.
* znc-buildmod: Print ZNC's version number.
* Add config option ProtectWebSessions which makes it possible to disable the IP check for web sessions.

## Internal Stuff
* Build modules with hidden symbol visibility.
* Clean up includes. This might break external modules.
* New CModCommand for simplifiying module commands.
* Add the OnIRCConnectionError(CIRCSock *pIRCSock) module hook
* Remove config-related module hooks.
* Fix CString::Escape_n()
* Make the CUser::IsIRCConnected method check if ZNC already successfully logged in to IRC.
* and more...

# ZNC 0.098 (2011-03-28)


## New stuff
* Add a list of features to the output of /znc version. (cce5824)
* Add modpython. (a564e2) (88c84ef) (1854e1) (9745dcb) (644632) (4c6d52c) (b7700fe) (0f2265c)
* Verify during --makeconf that the specified listener works. (11ffe9d)
* Add TimestampFormat and StatusPrefix settings to admin. (853ddc5)
* Add DCCBindHost, channel keys and some more to webadmin. (570fab6) (eb26386) (1e0585c)
* Add a web interface to listsockets. (144cdf)
* Add a web interface to perform. (c8910c) (89edf703) (ba183e46)
* Don't reply to CTCP floods. (142eeb)
* Accept wildcards for /znc DetachChan, EnableChan, ClearBuffer and SetBuffer. (e66b24)
* Added reconnect and disconnect commands to admin. (65ae83)
* Moved from SourceForge to GitHub. (daa610) (ed17804) (86c0e97) (e6bff0c) (087f01)
* Don't force --foreground when compiling with --enable-debug. (778449) (fbd8d6)
* Add functions for managing CTCPReplies to admin. (3f0e200)
* Allow omitting user names with some commands in admin. (4faad67)
* Some fixed with ISpoofFile and SSLCertFile paths which use "~". (cd7822) (f69aeff) (ce10cee)

## Fixes
* Send more than a single channel per JOIN command. (3327a97) (6a1d27)
* Properly unload perl modules so that their code is reread on next load. (ce45917)
* Make certauth remember its module list across restarts again. (451b7e32)
* Ignore dereferenced sockets in listsockets. (50b57b)
* Fix a cross-compilation problem in configure. (d9b4ba1)
* Bind web sessions to IP addresses. (577a097) (4556cc)
* Limit the number of web sessions per IP. (913a3c8) (bf6dc45)
* Build on cygwin again. (37b70a)
* Allow admins to ignore MaxBufferSize in webadmin. (b37e23)
* Fix some compiler warning generated by clang. (c7c12f0)
* Call modules for mode-changes done by not-in-channel nicks. (a53306)
* Fix installation with checkinstall and the permissions of some static data. (4c7808) (3d3235)

## Minor stuff
* Properly report errors in admin's addserver command. (ed924cb)
* Improvements of modperl. (1baa019) (12b1cf6) (7237b9) (ece2c88)
* Check for modperl that we have at least Perl 5.10. (0bc606)
* Verify in configure that tcl actually works. (89bd527)
* Add a warning header to znc.conf that warns about editing the file. (2472ea) (8cadb6)
* Improve the ISpoof debug output. (128af8e)
* Improve HTTP client-side caching for static files. (9ef41ae) (4e5f9e8)
* Removed all generated/copied scripts from the repo. (fde73c60) (9574d6) (e2ce2cf) (5a6a7b)
* Only allow admins to use email. (81c864)
* Make clearbufferonmsg clear the buffer a little less often. (ddd302fbf)
* Make the output from /znc help smaller. (0d928c)
* Add a web interface to send_raw. (d8b181) (a93a586)

## Internal stuff
* Some optimizations with lots of users and channels. (b359f) (5e070e)
* Various changes to the Makefiles. (33e1ccc) (0ad5cf) (df3409) (e17348c) (936b43) (18234a) (0cc8beb) (d21a1be) (517307b) (40632f) (afa16df) (4be0572) (452e3f) (9fec8f) (f76f1e7) (6b396f)
* Added a third argument to the OnPart module hook. (a0c0b7) (1d10335) (e4b48d5)
* Added vim modelines to some files. (dc8a39)
* Added an auto-generated zncconfig.h (8a1c2a4) (aeeb1eb3) (f4927709) (40a1bb) (3ecbf13) (87037f) (b6c8e1)
* Update to latest Csocket. (cc552f)
* Handle paths like "~/foo" in CFile. (cb2e50a)
* Add some generic interface for module commands. (ebd7e53) (8e59fb9) (31bbffa)
* CUser::m_sUserName was made const. (d44e590)

# ZNC 0.096 (2010-11-06)

## New stuff
* Added a new module: clearbufferonmsg. (r2107) (r2151)
* Added an optional server name argument to /znc jump. (r2109)
* Big overhaul for modperl. (r2119) (r2120) (r2122) (r2123) (r2125) (r2127) (r2133) (r2136) (r2138) (r2140) (r2142) (r2143) (r2144) (r2146) (r2147) (r2156) (r2160)
* Modules can now directly influence other modules' web pages. (r2128) (r2129) (r2130) (r2131) (r2132) (r2134) (r2135)

## Fixes
* The route_replies module now handles "354" who replies. (r2112)
* Fixed a bogus "invalid password" error during login with some clients. (r2117)
* Reject long input lines on incoming connections. (r2124)
* The lastseen module should only link to webadmin if the latter is loaded. (r2126)
* Fixed cases where HTTP requests were incorrectly dropped. (r2148) (r2149)
* Fixed partyline to work with servers that don't send a 005 CHANTYPES. (r2162)
* Fixed error message from configure if dlopen() isn't found. (r2166)

## Minor stuff
* Renamed "vhost" to "bindhost" to better describe what the option does. (r2113)
* Honor timezone offset in the simple_away module. (r2114)
* Load global modules as soon as their config line is read. (r2118)
* Use poll() instead of select() by default. (r2153) (r2165)
* Ignore the channel key "*" in the chansaver module. (r2155)

## Internal stuff
* Fixed some function prototypes. (r2108)
* Rearranged ZNC's CAP handling to IRCds. (r2137)
* Added more doxygen comments. (r2139) (r2145) (r2150) (r2152) (r2154) (r2157)
* Removed some useless typedefs. (r2158)
* Clean up the lastseen module. (r2163) (r2164)

# ZNC 0.094 (2010-08-20)

## New stuff
* Add new global setting MaxBufferSize instead of hardcoding a value. (r2020) (r2025)
* Support CAP. (r2022) (r2024) (r2027) (r2041) (r2048) (r2070) (r2071) (r2097) (r2098) (r2099) (r2100)
* Add new module certauth which works similar to certfp. (r2029)
* route_replies now also supports routing channel ban lists, ban exemptions and invite exceptions. (r2035)
* Add a -nostore flag to the away module. (r2044)
* Add a new config option SSLCertFile. (r2086) (r2088)

## Fixes
* Fix configure to automatically disable modperl if perl is not found. (r2017)
* Include the port number in cookie names to make them unique across different znc instances on the same box. (r2030)
* Make sure that we have at least c-ares 1.5.0. (r2055)
* Make znc work on solaris. (r2064) (r2065) (r2067) (r2068)
* Improve configure's and make's output. (r2079) (r2080) (r2094) (r2101)
* Complain about truncated config files. (r2083)
* Fix some std::out_of_range error triggerable by people with a valid login. (r2087) (r2093) (r2095)
* Make fakeonline behave while we are not connected to an IRC server. (r2091)
* Always attach to channels when joining them. (r2092)
* Fix a NULL pointer dereference in route_replies. (r2102) (r2103)

## Minor stuff
* Allow leading and trailing spaces in config entries. (r2010)
* Various minor changes. (r2012) (r2014) (r2021)
* Use pkg-config for finding openssl, if it's available. We still fall back to the old code if this fails. (r2018)
* znc no longer accepts an alternative file name for znc.conf as its argument. (r2037)
* Generate correct HTTP status codes in webmods and make sure this doesn't happen again. (r2039) (r2040)
* Rewrite our PING/PONG handling. (r2043)
* Raise the size of the query buffer to 250. (r2089)
* Update to latest Csocket. (r2096)

## Internal stuff
* Remove the fake module usage in WebMods. (r2011)
* Remove fake modules completely. (r2012) (r2015)
* Make CTable more robust. (r2031)
* Move the OnKick() module call so it is issued when the nick still is visible in the channel. (r2038)
* Remove CZNC::GetUser() since CZNC::FindUser() does the same. (r2046)
* Minor changes to webmod skins. (r2061) (r2062)
* Add new macros GLOBALMODULECALL and ALLMODULECALL. (r2074) (r2075) (r2076)
* Remove a bogus CClient* argument from some module calls. (r2077)
* Mark some functions as const. (r2081) (r2082) (r2084) (r2085)

# ZNC 0.092 (2010-07-03)

This is a bugfix-only release, mainly for fixing CVE-2010-2488.

## Fixes
* ZNC wrongly counted outgoing connections towards the AnonIPLimit config option. (r2050)
* The traffic stats caused a NULL pointer dereference if there were any unauthenticated connections. CVE-2010-2488 (r2051)
* Csocket had a bug where a wrong error message was generated and one that caused busy loops with c-ares. (r2053)

# ZNC 0.090 (2010-06-06)

## Upgrading from previous versions

## Errors during start-up
The shell, email and imapauth modules have been moved from the regular module set to the "extra" set, you have to use --enable-extra with ./configure to compile them.

So, to fix these errors, edit the znc.conf file in ~/.znc/configs and don't load those modules, or recompile znc with extra.

### WebMods
While previously only the "webadmin" provided an HTTP server/interface, the HTTP server is now integrated into ZNC's core. This means that all modules (not only webadmin) can now provide web pages. Examples shipping with ZNC are lastseen, stickychan and notes. Old-style module arguments to webadmin will be automatically converted to the new syntax.

Please note that the WebMods interface uses session cookies instead of 'Basic' HTTP authentication.

All URLs to webadmin's settings pages have changed. Please adjust your scripts etc. if necessary.

### Running without installing
If you want to run ZNC without doing make install, i.e. if you want to run it from the source dir, you will have to add --enable-run-from-source as an argument to ./configure. You do not have to care about this if you use a --prefix= or if you install ZNC system-wide.

### I upgraded and WebAdmin/WebMods is acting weird, Log Out does not work.
Starting with 0.090, ZNC uses cookies instead of HTTP Basic authentication. If your browser is still sending the Basic credentials to ZNC, e.g. because you have saved them in a bookmark, or password manager, or simply haven't restarted your browser in a while, those will continue to work, even after you click the Log Out button.

To fix this, remove any user:pass@host portions from your bookmarks, remove all entries for ZNC's web interface from your password manager, and restart your browser.

## New stuff
* Webmods - Every module can now provide its own webpages. (r1784) (r1785) (r1787) (r1788) (r1789) (r1790) (r1791) (r1792) (r1793) (r1795) (r1796) (r1797) (r1800) (r1801) (r1802) (r1804) (r1805) (r1806) (r1824) (r1825) (r1826) (r1827) (r1843) (r1844) (r1868) (r1886) (r1888) (r1915) (r1916) (r1931) (r1934) (r1870) (r1871) (r1872) (r1873) (r1874) (r1875) (r1876) (r1879) (r1887) (r1891) (r1967) (r1982) (r1984) (r1996) (r1997) (r2000) (r2002) (r2003)
* Webmods and thus webadmin now use cookies for managing sessions instead of HTTP authentication. (r1799) (r1819) (r1823) (r1839) (r1840) (r1857) (r1858) (r1859) (r1861) (r1862)
* WebMod-enabled lastseen, stickychan modules. (r1880) (r1881) (r1889) (r1918)
* Partyline now also handles notices, /me and CTCP. (r1758)
* Partyline now saves channel topics across restarts. (r1898) (r1901)
* Added a "number of channels" column to /znc listusers. (r1769)
* Added an optional user name argument to /znc listchans. (r1770)
* Support for the general CAP protocol and the multi-prefix and userhost-in-names caps on connections to the IRC server. (r1812)
* ZNC can now listen on IPv4-only, IPv6-only or on both-IP sockets. Renamed "Listen" config option to "Listener". (r1816) (r1817) (r1977)
* Added LoadModule, UnLoadModule, ListMods commands to the Admin module. (r1845) (r1864)
* Added ability to set/get TimezoneOffset to the Admin module. (r1906)
* Added "Connect to IRC + automatically re-connect" checkbox to webadmin. (r1851)
* Remember "automatically connect + reconnect" flag across restarts by writing it to the config file. (r1852)
* Added AddPort, DelPort, ListPorts command to *status. (r1899) (r1913)
* Added optional quit message argument to disconnect command. (r1926)
* Added new charset module to extra. (r1942) (r1947) (r1977) (r1985) (r1994)
* Added a traffic info page to webadmin. (r1958) (r1959)

## Fixes
* Don't let ZNC connect to itself. (r1760)
* Added a missing error message to /znc updatemod. (r1772)
* Generate cryptographically stronger certificates in --makepem. (r1774)
* Autoattach now triggers on channel actions. (r1778)
* --disable-tcl now really disables TCL instead of enabling it. (r1782)
* User name comparison in blockuser is now case-sensitive. (r1786)
* Fixed /names when route_replies is loaded. (r1811)
* autoreply now ignores messages from self. (r1828)
* Don't forward our own QUIT messages to clients. (r1860)
* Do not create empty directories if one does ./znc --datadir=NON_EXISTING_DIR. (r1878)
* Query to Raw send the command to IRC instead of to the client. (r1892)
* Fixed desync in Partyline after addfixchan or delfixchan. (r1904)
* Save passwords for Nickserv module as NV instead of keeping them as arguments. (r1914)
* CSRF Protection. (r1932) (r1933) (r1935) (r1936) (r1938) (r1940) (r1944)
* Fixed a rare configure failure with modperl. (r1946)
* disconkick now only sends kicks for channels the client actually joined. (r1952)
* More sanity checks while rewriting znc.conf. (r1962)
* Fixed static compilation with libcrypto which needs libdl by checking for libdl earlier. (r1969)
* Fixed modtcl with newer tcl versions. (r1970)
* Better error message if pkg-config is not found. (r1983)
* Fixed a possible race condition in autoop which could cause bogous "invalid password" messages. (r1998)

## Minor stuff
* Fixed a memory leak and some coding style thanks to cppcheck. (r1761) (r1762) (r1763) (r1764) (r1776) (r1777)
* Updated to latest Csocket. (r1766) (r1767) (r1814) (r1905) (r1930)
* Cleanup to /znc help. (r1771)
* Removed --disable-modules. Modules are now always enabled. (r1794) (r1829)
* saslauth: Error out "better" on invalid module arguments. (r1809)
* Changed the default ConnectDelay from 30s to 5s. (r1822)
* Misc style/skin fixes to webadmin/webmods. (r1853) (r1854) (r1856) (r1883) (r1884) (r1885) (r1890) (r1900) (r1907) (r1908) (r1909) (r1911) (r1912) (r1917) (r1945) (r2005)
* Do not expose ZNC's version number through the web interface unless there's an active user session. (r1877)
* Updated AUTHORS file. (r1902) (r1910) (r1999)
* Moved some modules into/out of extra. (r1919) (r1922) (r1923)
* Added ./configure --enable-run-from-script, without it ZNC will no longer look for modules in ./modules/. (r1927) (r1928) (r2001)
* Made a dedicated page to confirm user deletion in webadmin. (r1937) (r1939) (r1941) (r1943)
* Use spaces for separating ip addresses from ports. (r1955)
* ZNC's built-in MOTD now goes through ExpandString. (r1956)
* Check for root before generating a new config file. (r1988)
* Added a flag for adding irc-only / http-only ports via /znc addport. (r1990) (r1992)

## Internal stuff
* Minor cleanup to various places. (r1757) (r1759) (r1846) (r1847) (r1863) (r1865) (r1920) (r1921) (r2004)
* Changes in configure. (r1893) (r1894) (r1895) (r1896) (r1897)
* Flakes messed with the version number. (r1768)
* CString::Split() now Trim()s values before pushing them if bTrimWhiteSpace is true. (r1798)
* Added new module hooks for config entries. (r1803) (r1848) (r1849) (r1850)
* New module hook OnAddUser(). (r1820) (r1821)
* Cleanup to ISUPPORT parser. (r1807)
* Use Split() instead of Token() where possible. (r1808)
* Modularize CIRCSock::ForwardRaw353(). (r1810)
* Use a better seed for srand(). (r1813)
* Changes to debug output. (r1815) (r1836) (r1837) (r1855) (r1882)
* Support for delayed HTTP request processing. (r1830) (r1833) (r1834) (r1835) (r1838) (r1841) (r1842)
* Fixed CSmartPtr's operator==. (r1818)
* Better port/listener management exposed through CZNC. (r1866) (r1867)
* Move CListener and CRealListener into their own files. (r1924)
* Move the HTTP/IRC switching to CIncomingConnection. (r1925)
* Add IsIRCAway() to CUser. (r1903)
* Move some common pid file code into new InitPidFile(). (r1929)
* Templates can now sort loops based on a key. (r1948) (r1949) (r1951) (r1953) (r1954)
* A lot of work went into this release, we would like to thank everyone who contributed code, helped testing or provided feedback.

# ZNC 0.080 (2010-02-18)

## New stuff
* Update to latest Csocket. (r1682) (r1727) (r1735) (r1751) (r1752) (r1753)
* Only allow admins to load modtcl unless -DMOD_MODTCL_ALLOW_EVERYONE is used. (r1684)
* Include /me's in the query buffer. (r1687)
* Some tweaks to savebuff to differentiate it more from buffextras. (r1691) (r1692)
* send_raw can now also send to clients. (r1697)
* Move the "Another client authenticated as you"-message into new module clientnotify. (r1698)
* Imported block_motd module into extra. (r1700)
* Imported flooddetach into extra. (r1701) (r1717)
* Added new setting ServerThrottle which sets a timeout between connections to the same server. (r1702) (r1705)
* Only ask for the more common modules in --makeconf. (r1706)
* Use UTF-8 as default charset for webadmin. (r1716)
* Revamped default webadmin skin. It's very grayish, but looks way more like 2010 than the old default skin does. (r1720)
* New font style for the "ice" webadmin skin. (r1721)
* Added a summary line to /znc listchans. (r1729)
* The admin module can now handle more settings and got some missing permission checks added. (r1743) (r1744) (r1745) (r1746) (r1747)

## Fixes
* Apply new ConnectDelay settings immediately after a rehash. (r1679)
* Do a clean shutdown just before a restart. (r1681)
* Fix a theoretical crash in modtcl. (r1685)
* Users should use the correct save and download path after Clone(). (r1686)
* Several improvements to znc-buildmod. (r1688) (r1689) (r1690) (r1695)
* Fix a crash with modperl by loading modules differently. (r1714)
* Fix HTTP Cache-Control headers for static files served by webadmin. (r1719)
* Send the nicklist to a user who is being force-rejoined in partyline. (r1731)
* Set the issuer name in CUtils::GenerateCert(). (r1732)
* Fixed some inconsistency with /znc reloadmod. (r1749)
* Added a work-around for SSL connections which incorrectly errored out during handshake. (r1750)

## Minor stuff
* Don't try to catch SIGILL, SIGBUS or SIGSEGV, the default action will do fine. (r1680)
* Added IP-address to messages from notify_connect. (r1699)
* Switched to Csocket's own c-ares code. (r1704) (r1707) (r1708) (r1709) (r1710) (r1712) (r1713)
* Add more doxygen comments. (r1715) (r1718) (r1737)
* Removed useless "add your current ip" checkbox from webadmin's edit user page. (r1722)
* Don't try to request a MOTD if there is none. (r1728)

## Internal stuff
* It's 2010, where's my hoverboard? (r1693)
* Got rid of Timers.h. (r1696)
* Added a Clone() method to CNick. (r1711)
* Call OnChanAction() after OnChanCTCP(). (r1730)
* Random cleanups to CFile::Delete(). (r1694)
* Other random cleanups. (r1723) (r1724) (r1725) (r1726) (r1736)
* Move the implementation of CSocket to Socket.cpp/h. (r1733)

# ZNC 0.078 (2009-12-18)

## New stuff
* Add a DCCVHost config option which specifies the VHost (IP only!) for DCC bouncing. (r1647)
* Users cloned via the admin module no longer automatically connect to IRC. (r1653)
* Inform new clients about their /away status. (r1655)
* The "BUG" messages from route_replies can now be turned off via /msg *route_replies silent yes. (r1660)
* Rewrite znc.conf on SIGUSR1. (r1666)
* ISpoofFormat now supports ExpandString. (r1670)

## Fixes
* Allow specifing port and password for delserver. (r1640)
* Write the config file on restart and shutdown. (r1641)
* Disable c-ares if it is not found unless --enable-c-ares was used. (r1644) (r1645)
* blockuser was missing an admin check. (r1648)
* Sometimes, removing a server caused znc to lose track of which server it is connected to. (r1659)
* Include a more portable header for uint32_t in SHA256.h. (r1665)
* Fixed cases where ZNC didn't properly block PONG replies to its own PINGs. (r1668)
* Fixed a possible crash if a client disconnected before an auth module was able to verify the login. (r1669)
* Away allowed to accidentally execute IRC commands. (r1672)
* Correctly bind to named hosts if c-ares is enabled. (r1673)
* Don't accept only spaces as QuitMsg because this would cause an invalid config to be written out. (r1675)

## Minor stuff
* Comment out some weird code in Client.cpp. (r1646)
* Remove connect_throttle since it's obsoleted by fail2ban. (r1649)
* Remove outdated sample znc.conf. (r1654)
* route_replies now got a higher timeout before it generates a "BUG" message. (r1657)
* Documented the signals on which znc reacts better. (r1667)

## Internal stuff
* New module hook OnIRCConnecting(). (r1638)
* Remove obsolete CUtils::GetHashPass(). (r1642)
* A module's GetDescription() now returns a C-String. (r1661) (r1662)
* When opening a module, check the version number first and don't do anything on a mismatch. (r1663)

# ZNC 0.076 (2009-09-24)

## New stuff
* Add a make uninstall Makefile target. (r1580)
* Imported modules from znc-extra: fixfreenode, buffextras, autoreply, route_replies, adminlog. (r1591) (r1592) (r1593) (r1594) (r1595)
* Imported the rest of znc-extra under modules/extra hidden behind configure's --enable-extra. (r1605) (r1606) (r1608) (r1609) (r1610)
* ZNC now uses SHA-256 instead of MD5 for hashing passwords. MD5 hashes still work correctly. (r1618)

## Fixes
* Don't cache duplicate raw 005 (e.g. due to /version). (r1579)
* Send a MODE removing all user modes to clients when we lose the irc connection. (r1583)
* Use a nickmask instead of a nick as the source for ZNC-generated MODE commands. (r1584)
* Use the right error codes if startup fails. (r1585)
* Fix a NULL pointer dereference in some of the ares-specific code. (r1586)
* VHost and Motd input boxes in graphiX and dark-clouds in webadmin didn't insert newlines. (r1588)
* Generate proper error messages when loading modules. This was broken since znc 0.070. (r1596)
* Allow unloading of removed modules. This was broken since znc 0.070. (r1597)
* Fix savebuff with KeepBuffer = false. (r1616)
* Fix accidental low buffer size for webadmin sockets. (r1617)
* AltNicks are no longer truncated to 9 characters. (r1620)
* Webadmin can now successfully add new admin users and have them load the shell module. (r1625)
* Webadmin no longer includes the znc version in the auth realm. (r1627)
* CUser::Clone now handles modules after all other settings, making it work with shell. (r1628)
* Some CSS selectors in webadmin's dark-clouds and graphiX skins were wrong. (r1631)
* The help of admin was improved. (r1632) (r1633)

## Minor stuff
* make distclean now also removes the pkg-config files. (r1581)
* Add the autoconf check for large file support. (r1587)
* Generic "not enough arguments" support for route_replies and some fix for /lusers. (r1598) (r1600)
* ZNC now tries to join channels in random order. (r1601) (r1602) (r1603)
* route_replies now handles "No such channel" for /names. (r1614)
* Fixes a theoretical crash on shutdown. (r1624)
* saslauth was moved to znc-extra. (r1626)

## Internal stuff
* Now using autoconf 2.64. (r1604)
* Removed unused classes CNoCopy and CSafePtr. (r1607)
* Moved CZNC::FindModPath() to CModules. (r1611)
* Added CModules::GetModDirs() as a central place for finding module dirs. (r1612) (r1629)
* Added CModules::GetModPathInfo() which works like GetModInfo() but which takes the full path to the module. (r1613)
* Updated to latest Csocket which adds openssl 1.0 compatibility and fixes some minor bug. (r1615) (r1621)
* Merged the internal join and ping timers. (r1622) (r1623)

# ZNC 0.074 (2009-07-23)

## Fixes
* Fix a regression due to (r1569): Webadmin was broken if the skins were accessed through an absolute path (=almost always). (r1574)
* Fix a possible crash if users are deleted while they have active DCC sockets. (r1575)

Sorry for breaking your webadmin experience guys. :(

# ZNC 0.072 (2009-07-21)

All webadmin skins are broken in this release due to a bug in webadmin itself. This is fixed in the next release.

High-impact security bugs
There was a path traversal bug in ZNC which allowed attackers write access to any place to which ZNC has write access. The attacker only needed a user account (with BounceDCCs enabled). Details are in the commit message. (r1570)

This is CVE-2009-2658.

Affected versions
All ZNC versions since ZNC 0.022 (Initial import in SVN) are affected.

## New stuff
* /msg *status uptime is now accessible to everyone. (r1526)
* ZNC can now optionally use c-ares for asynchronous DNS resolving. (r1548) (r1549) (r1550) (r1551) (r1552) (r1553) (r1556) (r1565) (r1566)
* The new config option AnonIPLimit limits the number of unidentified connections per IP. (r1561) (r1563) (r1567)

## Fixes
* znc --no-color --makeconf still used some color codes. (r1519)
* Webadmin favicons were broken since (r1481). (r1524)
* znc.pc was installed to the wrong directory in multilib systems. (r1530)
* Handle flags like e.g. --allow-root for /msg *status restart. (r1531) (r1533)
* Fix channel user mode tracking. (r1574)
* Fix a possible crash if users are deleted while they are connecting to IRC. (r1557)
* Limit HTTP POST data to 1 MiB. (r1559)
* OnStatusCommand() wasn't called for commands executed via /znc. (r1562)
* On systems where sizeof(off_t) is 4, all ZNC-originated DCCs failed with "File too large (>4 GiB)". (r1568)
* ZNC didn't properly verify paths when checking for directory traversal attacks (Low impact). (r1569)

## Minor stuff
* Minor speed optimizations. (r1527) (r1532)
* stickychan now accepts a channel list as module arguments. (r1534)
* Added a clear command to nickserv. (r1554)
* Added an execute command to perform. (r1558)
* Added a swap command to perform. (r1560)
* fail2ban clears all bans on rehash. (r1564)

## Internal stuff
* The API for traffic stats changed. (r1521) (r1523)
* Some optimizations to CSmartPtr. (r1522)
* CString now accepts an optional precision for converting floating point numbers. (r1525)
* Made home dir optional in CDir::ChangeDir(). (r1536)
* Stuff. (r1537) (r1550)
* EMFILE in CSockets is handled by closing the socket. (r1544)
* Special thanks to cnu and flakes!

# ZNC 0.070 (2009-05-23)

## New stuff
* Add a CloneUser command to admin. (r1477)
* Make webadmin work better with browser caches in conjunction with changing skins. (r1481) (r1482)
* Better error messages if binding a listening port fails. (r1483)
* admin module now supports per-channel settings. (r1484)
* Fix the KICK that partyline generates when a user is deleted. (r1486)
* fail2ban now allows a couple of login attempts before an IP is banned. (r1489)
* Fixed a crash bug in stickychan. (r1500)
* Install a pkg-config .pc file. (r1503)
* Auto-detect globalness in re/un/loadmod commands. (r1505)

## Fixes
* Fix a bug where ZNC lost its lock on the config file. (r1457)
* Limit DCC transfers to files smaller than 4 GiB. (r1461)
* Make znc -D actually work. (r1466)
* Make znc --datadir ./meh --makeconf work. The restart used to fail. (r1468)
* Fix a crash bug if CNick::GetPermStr() was called on CNick objects from module calls. (r1491)
* Some fixes for solaris. (r1496) (r1497) (r1498)
* nickserv module now also works on OFTC. (r1502)
* Make sure the "Invalid password" message is sent before a client socket is closed. (r1506)
* Fix a bug where ZNC would reply with stale cached MODEs for a "MODE #chan" request. (r1507)

## Minor stuff
* Man page updates. (r1467)
* Make CFile::Close() check close()'s return values if --debug is used. (r1476)
* Update to latest Csocket. (r1490)
* Improve the error messages generated by /msg *status loadmod. (r1493)
* Remove broken znc --encrypt-pem. (r1495)

## Internal stuff
* cout and endl are included in Utils.h, not main.h. (r1449)
* CFile::Get*Time() now return a time_t. (r1453) (r1479)
* Switched some more CFile members to more appropriate return types. (r1454) (r1471)
* CFile::Seek() now takes an off_t as its argument. (r1458)
* Turn TCacheMap into more of a map. (r1487) (r1488)
* Updates to latest Csocket. (r1509)
* API breakage: CAuthBase now wants a Csock* instead of just the remote ip. (r1511) (r1512)
* New Module hooks (r1494)
    * OnChanBufferStarting()
    * OnChanBufferPlayLine()
    * OnChanBufferEnding()
    * OnPrivBufferPlayLine()

# ZNC 0.068 (2009-03-29)

## New stuff
* watch now uses ExpandString on the patterns. (r1402)
* A user is now always notified for failed logins to his account. This now also works with auth modules like imapauth. (r1415) (r1416)
* Added /msg *status UpdateModule <mod> which reloads an user module on all users. (r1418) (r1419)
* A module whose version doesn't match the current ZNC version is now marked as such in ListAvailModules and friends. (r1420)
* Added a Set password command to admin. (r1423) (r1424)
* ZNC no longer uses znc.conf-backup. (r1432)
* Two new command line options were added to ZNC:
* ZNC --foreground and znc -f stop ZNC from forking into the background. (r1441)
* ZNC --debug and znc -D produce output as if ZNC was compiled with --enable-debug. (r1442) (r1443)

## Fixes
* cd in shell works again. (r1401)
* Make WALLOPS properly honour KeepBuffer. Before this, they were always added to the replay buffer. (r1405)
* ZNC now handles raw 432 Illegal Nickname when trying to login to IRC and sends its AltNick. (r1425)
* Fix a crash with recursion in module calls. (r1438)
* Fixed some compiler warnings with -Wmissing-declarations. (r1439)

## Minor stuff
* Allow a leading colon on client's PASS commands. (r1403)
* CFile::IsDir() failed on "/". (r1404)
* CZNC::AddUser() now always returns a useful error description. (r1406)
* Some micro-optimizations. (r1408) (r1409)
* The new default for JoinTries is 10. This should help some excess flood problems. (r1411)
* All webadmin skins must now reside inside the webadmin skins dir or they are rejected. (r1412)
* Watch now saves its module settings as soon as possible, to prevent data loss on unclean shutdown. (r1413) (r1414)
* Regenerated configure with autoconf 2.63. (r1426)
* Some dead code elimination. (r1435)
* Clean up znc -n output a little. (r1437)

## Internal stuff
* CString::Base64Decode() now strips newlines. (r1410)
* Remove CModInfo::IsSystem() since it was almost unused and quite useless. (r1417)
* Some minor changes to CSmartPtr. (r1421) (r1422)
* Added CFile::Sync(), a fsync() wrapper. (r1431)

# ZNC 0.066 (2009-02-24)

There was a privilege escalation bug in webadmin which could allow all ZNC users to write to znc.conf. They could gain shell access through this. (r1395) (r1396)

This is CVE-2009-0759.

## Affected versions
This bug affects all versions of ZNC which include the webadmin module. Let's just say this affects every ZNC version, ok? ;)

## Who can use this bug?
First, ZNC must have the webadmin module loaded and accessible to the outside. Now any user who already has a valid login can exploit this bug.

An admin must help (unknowingly) to trigger this bug by reloading the config.

## Impact
Through this bug users can write arbitrary strings to the znc.conf file.

Unprivileged ZNC users can make themselves admin and load the shell module to gain shell access.
Unprivileged ZNC users can temporarily overwrite any file ZNC has write access to via ISpoof. This can be used to overwrite ~/.ssh/authorized_keys and gain shell access.
Unprivileged ZNC users can permanently truncate any file to which ZNC has write access via ISpoof. ZNC never saves more than 1kB for restoring the ISpoofFile.

## How can I protect myself?
Upgrade to ZNC 0.066 or newer or unload webadmin.

## What happens?
Webadmin doesn't properly validate user input. If you send a manipulated POST request to webadmin's edit user page which includes newlines in e.g. the QuitMessage field, this field will be written unmodified to the config. This way you can add new lines to znc.conf. The new lines will not be parsed until the next rehash or restart.

This can be done with nearly all input fields in webadmin. Because every user can modify himself via webadmin, every user can exploit this bug.

## Thanks
Thanks to cnu for finding and reporting this bug.

## New stuff
* Added the admin module. (r1379) (r1386)
* savebuff and away no longer ask for a password on startup. (r1388)
* Added the fail2ban module. (r1390)

## Fixes
* savebuff now also works with KeepBuffer turned off. (r1384)
* webadmin did not properly escape module description which could allow XSS attacks. (r1391)
* Fix some "use of uninitialized variable" warnings. (r1392)
* Check the return value of strftime(). This allowed reading stack memory. (r1394)

## Minor stuff
* Some dead code elimination. (r1381)
* Don't have two places where the version number is defined. (r1382)

## Internal stuff
* Removed some useless and unused CFile members. (r1383)
* Removed the DEBUG_ONLY define. (r1385)
* OnFailedLogin() is now called for all failed logins, not only failed IRC ones. This changes CAuthBase API. (r1389)

# ZNC 0.064 (2009-02-16)

## New stuff
* schat now prints a message if a client connects and there are still some active schats. (r1282)
* awaynick: Set awaynick on connect, not after some time. (r1291)
* Allow adding new servers through /msg *status addserver even if a server with the same name but e.g. a different port is already added. (r1295) (r1296)
* Show the current server in /msg *status listservers with a star. (r1308)
* /msg *status listmods now displays the module's arguments instead of its description. Use listavailmods for the description. (r1310)
* ZNC now updates the channel buffers for detached channels and thus gives a buffer replay when you reattach. (r1325)
* watch now adds timestamps to messages it adds to the playback buffers. (r1333)
* ZNC should now work on cygwin out of the box (use --disable-ipv6). (r1351)
* Webadmin will handle all HTTP requests on the irc ports. (r1368) (r1375)

## Fixes
* Handle read errors in CFile::Copy() instead of going into an endless loop. (r1280) (r1287)
* Make schat work properly again and clean it up a little. (r1281) (r1303)
* Removed all calls to getcwd(). We now no longer depend on PATH_MAX. (r1286)
* stickychan: Don't try to join channels if we are not connected to IRC. (r1298)
* watch now saved its settings. (r1304)
* Don't forward PONG replies that we requested to the user. (r1309)
* awaynick evaluated the awaynick multiple times and thus didn't set the nick back. (r1313)
* znc-config --version said '@VERSION@' instead of the actual version number. (r1319)
* Handle JOIN redirects due to +L. (r1327)
* Remove the length restrictions on webadmin's password fields which led to silent password truncation. (r1330)
* Webadmin now reloads global modules if you change their arguments. (r1331)
* The main binary is no longer built with position independent code. (r1338)
* ZNC failed to bounce DCCs if its own ip started with a value above 127. (r1340)
* Savebuff no longer reloads old channel buffers if you did /msg *status clearbuffer. (r1345)
* Some work has been done to make ZNC work with mingw (It doesn't work out of the box yet). (r1339) (r1341) (r1342) (r1343) (r1344) (r1354) (r1355) (r1356) (r1358) (r1359)
* modperl used huge amounts of memory after some time. This is now fixed. (r1357)
* shell now generates error messages if e.g. fork() fails. (r1369)
* If the allowed buffer size is lowered, the buffer is now automatically shrunk. (r1371)
* webadmin now refuses to transfer files bigger than 16 MiB, because it would block ZNC. (r1374)

## Minor stuff
* Only reply to /mode requests if we actually know the answer. (r1290)
* Lowered some timeouts. (r1297)
* Memory usage optimizations. (r1300) (r1301) (r1302)
* Allow custom compiler flags in znc-buildmod via the $CXXFLAGS and $LIBS environment flags. (r1312)
* Show the client's IP in debug output if no username is available yet. (r1315)
* Allow /msg *status setbuffer for channels we are currently not on. (r1323)
* Updated the README. (r1326)
* Use @includedir@ instead of @prefix@/include in the Makefile. (r1328)
* Use RTLD_NOW for loading modules instead of RTLD_LAZY which could take down the bouncer. (r1332)
* Use stat() instead of lstat() if the later one isn't available. (r1339)
* CExecSock now generates an error message if execvp() fails. (r1362)
* Improved some error messages. (r1367)

## Internal stuff
* Add traffic tracking support to CSocket. Every module that uses CSocket now automatically gets the traffic it causes tracked. (r1283)
* Add VERSION_MINOR and VERSION_MAJOR defines. (r1284) (r1285)
* Rework CZNC::Get*Path() a little. (r1289) (r1292) (r1299)
* Remove the IPv6 stuff from CServer. It wasn't used at all. (r1294)
* Make email use CSocket instead of Csock. (r1305)
* Cleaned up and improved CFile::ReadLine() and CChan::AddNicks() a little. (r1306) (r1307)
* Replaced most calls to strtoul() and atoi() with calls to the appropriate CString members. (r1320)
* Moved the SetArgs() call before the OnLoad() call so that modules can overwrite there arguments in OnLoad(). (r1329)
* Let CZNC::AddUser() check if the user name is still free. (r1346)
* API stuff
    * Added CModule::IsGlobal(). (r1283)
    * Added CModule::BeginTimers(), EndTimers(), BeginSockets() and EndSockets(). (r1293)
    * Added CModule::ClearNV(). (r1304)
    * Removed ReadFile(), WriteFile(), ReadLine() (Use CFile instead), Lower(), Upper() (Use CString::AsUpper(), ::ToUpper(), ::*Lower() instead) and added CFile::ReadFile() (r1311)
    * Added CModules::OnUnknownUserRaw(). (r1314)
    * Added CUtils::SaltedHash() for computing the salted MD5 hashes ZNC uses. (r1324)
    * Removed CLockFile and made CFile take over its job. (r1337) (r1352) (r1353)
    * Change the return type to CUtils::GetPass() to CString. (r1343)
    * Added a DEBUG(f) define that expands to DEBUG_ONLY(cout << f << endl). (r1348) (r1349)
    * Removed some unused functions and definitions. (r1360) (r1361)

# ZNC 0.062 (2008-12-06)

## New stuff
* Add --disable-optimization to configure. (r1206)
* New webadmin skin dark-clouds by bigpresh. (r1210)
* Added the q module as a replacement for QAuth. (r1217) (r1218)
* Added an enhanced /znc command: (r1228)
* /znc jump is equal to /msg *status jump
* /znc *shell pwd is equal to /msg *shell pwd
* Webadmin should generate less traffic, because it now uses client-side caching for static data (images, style sheets, ...). (r1248)
* Changes to the vhost interface from *status: (r1256)
* New commands: AddVHost, RemVHost and ListVHosts.
* SetVHost now only accepts vhosts from the ListVHosts list, if it is non-empty.
* ZNC now should compile and work fine on Mac OS. (r1258)
* IPv6 is now enabled by default unless you disable it with --disable-ipv6. (r1270)

## Fixes
* Make keepnick usable. (r1203) (r1209)
* Don't display 'Your message to .. got lost' for our own nick. (r1211)
* Fix compile error with GCC 4.3.1 if ssl is disabled. Thanks to sebastinas. (r1212)
* Limit the maximum buffer space each socket may use to prevent DoS attacks. (r1233)
* Properly clean the cached perms when you are kicked from a channel. (r1236)
* Due to changes in rev 1155-1158, modperl crashed on load on some machines. (r1237) (r1239)
* Stickychan didn't work with disabled channels. (r1238)
* Catch a throw UNLOAD in the OnBoot module hook. (r1249)
* Webadmin now accepts symlinks in the skin dir. (r1252)
* Fix for partyline if a force-joined user is deleted. (r1263) (r1264)
* Revert change from (r1125) so that we compile on fbsd 4 again. (r1273)

## Minor stuff
* Recompile everything if configure is run again. (r1205)
* Improved the readability of ListMods und ListAvailMods. (r1216)
* Accept "y" and "n" as answers to yes/no questions in --makeconf. (r1244)
* --makeconf now also generates a ssl certificate if a ssl listening port is configured. (r1246)
* Improved and cleaned up the simple_away module. (r1247)
* The nickserv module automatically saves the password and never displays it anymore. (r1250)
* Use relative instead of absolute URLs in all webadmin skins. (r1253) (r1254)
* Add znc-config --cxx and use it in znc-buildmod. (r1255)
* Support out-of-tree-builds. (r1257)
* Make schat's showsocks command admin-only. (r1260)
* Fix compilation with GCC 4.4. (r1269)
* Use AC_PATH_PROG instead of which to find the perl binary. (r1274)
* New AUTHORS file format. (r1275)

## Internal stuff
* Removed redundant checks for NULL pointers (r1220) (r1227)
* Renamed String.h and String.cpp to ZNCString. (r1202)
* Print a warning in CTable if an unknown column is SetCell()'d (r1223)
* Update to latest Csocket (r1225)
* Remove CSocket::m_sLabel and its accessor functions. Use the socket name Csocket provides instead. (r1229)
* modules Makefile: Small cleanup, one defines less and no compiler flags passed multiple times. (r1235)
* Webadmin now uses CSocket instead of using Csock and keeping a list of sockets itself. (r1240)
* Mark some global and static variables as const. (r1241)
* Cleanup perform, no feature changes. (r1242)
* Some tweaking to configure.in. Among other things, we now honour CPPFLAGS and don't check for a C compiler anymore. (r1251)
* On rare occasions webadmin generated weird error messages. (r1259)
* OnStatusCommand now doesn't have the const attribute on its argument. (r1262)
* Some new functions:
    * some CString constructors (e.g. CString(true) results in "true") (r1243) (r1245)
    * CString::TrimPrefix() and CString::TrimSuffix() (r1224) (r1226)
    * CString::Equals() (r1232) (r1234)
    * CTable::Clear() (r1230)
    * CClient::PutStatus(const CTable&) (r1222)
    * CGlobalModule::OnClientConnect() (r1266) (r1268)
    * CModule::OnIRCRegistration() (r1271)
    * CModule::OnTimerAutoJoin() (r1272)
* Renames:
    * CModule::OnUserAttached() is now known as CModules::OnClientLogin(). (r1266)
    * CModule::OnUserDetached() is now known as CModules::OnClientDisconnect(). (r1266)

# ZNC 0.060 (2008-09-13)

* Print a message when SIGHUP is caught. (r1197)
* Moved autocycle into a module. (r1191) (r1192)
* New module call OnMode(). (r1189)
* Added MaxJoins and JoinTries to webadmin. (r1187)
* Fix channel keyword (+k) related mess up on Quakenet (RFC, anyone?). (r1186) (r1190)
* Added new module call OnUserTopicRequest(). (r1185)
* Also add traffic generated by modules to the traffic stats. (r1183)
* Don't use znc.com but znc.in everywhere (hostname of *status etc). (r1181) (r1195)
* Close the listening port if we ran out of free FDs. (r1180)
* Add a config option MaxJoins which limits the number of joins ZNC sends in one burst. (r1177)
* Bug fix where WriteToDisk() didn't made sure a fail was empty. (r1176)
* Add ShowMOTD and reorder the HELP output of *status. (r1175)
* Add /msg *status restart . Thanks to kroimon. (r1174)
* Make --makeconf more userfriendly. Thanks to kroimon. (r1173)
* Don't start a new znc process after --makeconf. Thanks to kroimon. (r1171)
* Add CModule::PutModule(const CTable&). (r1168) (r1169)
* Unify some preprocessor macros in Modules.cpp. (r1166)
* Catch a throw UNLOAD from CModule::OnLoad(). (r1164)
* A couple of bugs with OnModCTCP(), OnModCommand() and OnModNotice() where fixed. (r1162)
* Quicker connects and reconnects to IRC. (r1161)
* Speedup the CTable class. (r1160)
* Update our bundled Csocket. (r1159)
* Some fixes to modperl for hppa.
* Move keepnick into a module. (r1151) (r1152) (r1153)
* Split up some big functions and files. (r1148) (r1149) (r1150)
* modperl now fails to load if it can't find modperl.pm. (r1147)
* Handle nick prefixes and such stuff from clients correctly. (r1144) (r1145)
* Simplify the code connecting users a little. (r1143)
* Fix partyline for users who are not connected to IRC. (r1141)
* We are in a channel when we receive a join for it, not an 'end of /names'. (r1140)
* Enable some more debug flags with --enable-debug. (r1138)
* Don't ever throw exceptions in CModules::LoadModule(). (r1137)
* Don't give any stdin to commands executed from the shell module. (r1136)
* Fix some over-the-end iterator dereference on parting empty channels. (r1133)
* Replace usage of getresuid() with getuid() and geteuid(). (r1132)
* Use salted hashes for increased security. (r1127) (r1139)
* Don't mention any libraries in znc-config. (r1126)
* Don't define __GNU_LIBRARY__ for FreeBSD. (r1125)

# ZNC 0.058 (2008-07-10)

* Fix a crash with NAMESX-enabled IRC servers. (r1118)
* Fix a privilege escalation bug in webadmin if auth modules are used. (r1113)
* Remove -D_GNU_SOURCE from our CXXFLAGS. (r1110)
* CUtils::GetInput() now kills the process if reading from stdin fails. (r1109)
* Properly include limits.h for PATH_MAX. (r1108)
* Don't allow running ZNC as root unless --allow-root is given. (r1102)
* Add more possibilities for ExpandString(). (r1101)
* Autoattach doesn't allow you adding an entry twice now. (r1100)
* Print a warning if PATH_MAX is undefined. (r1099)
* Use ExpandString() for CTCPReply. (r1096)
* Add Uptime command to *status. (r1095) (r1107)
* Make --makeconf clearer. (r1093)
* Add man pages for znc, znc-buildmod and znc-config. (r1091)
* Perl modules are no longer installed with executable bit set. (r1090)
* Crypt now forwards messages to other connected clients. (r1088)
* Fix a theoretical crash bug in the DNS resolving code. (r1087)
* Modules now get their module name as ident, not 'znc'. (r1084)
* Handle channel CTCPs the same way private CTCPs are handled. (r1082)
* Webadmin: Add support for timezone offset. (r1079)
* Webadmin: Remove the *.de webadmin skins. (r1078)
* Webadmin: Don't reset all channel settings when a user page is saved. (r1074)
* Fix a possible crash when rehashing failed to open the config file. (r1073)
* The instructions at the end of makeconf showed a wrong port. (r1072)
* Throttle DCC transfers to the speed of the sending side. (r1069)
* De-bashify znc-buildmod. (r1068)
* Time out unauthed clients after 60 secs. (r1067)
* Don't fail with conspire as IRC client. (r1066)
* Replace CString::Token() with a much faster version. (r1065)
* DenyLoadMod users no longer can use ListAvailMods. (r1063)
* Add a VERSION_EXTRA define which can be influenced via CXXFLAGS and which is appended to ZNC's version number. (r1062)

# ZNC 0.056 (2008-05-24)

* Rehashing also handles channel settings. (r1058)
* Make znc-buildmod work with prefixes. (r1054)
* Greatly speed up CUser::GetIRCSock(). Thanks to w00t. (r1053)
* Don't link the ZNC binary against libsasl2. (r1050)
* Make CString::RandomString() produce a more random string (this is used for autoop and increases its security). (r1047)
* Remove OnRehashDone() and add OnPreRehash() and OnPostRehash(). (r1046)
* Show traffic stats in a readable unit instead of lots of bytes. (r1038)
* Fixed a bug were nick changes where silently dropped if we are in no channels. (r1037)
* Remove the /watch command from watch. (r1035)
* znc-buildmod now reports errors via exit code. (r1034)
* Display a better error message if znc.conf cannot be opened. (r1033)
* Print a warning from *status if some message or notice is lost because we are not connected to IRC. (r1032)
* Make ./configure --bindir=DIR work. (r1031)
* Always track header dependencies. This means we require a compile supporting -MMD and -MF. (r1026)
* Improve some error messages if we can't connect to IRC. (r1023)
* Use \n instead of \r\n for znc.conf. (r1022)
* Fix some invalid replies from the shell module. (r1021)
* Support chans other than #chan and &chan. (r1019)
* Make chansaver add all channels to the config on load. (r1018)
* Reply to PINGs if we are not connected to a server. (r1016)
* Fix some bugs with Csocket, one caused segfaults when connecting to special SSL hosts. (r1015)
* Use MODFLAGS instead of CXXFLAGS for modules. Do MODFLAGS=something ./configure if you want a flag that is used only by modules. (r1012)
* Add OnTopic() module call. (r1011)
* Don't create empty .registry files for modules. See find ~/.znc -iname ".registry" -size 0 for a list of files you can delete. (r1010)
* Only allow admins to load the shell module. (r1007)
* Fix CModule::DelNV()'s return value. (r1006)
* Fix CUser::Clone() to handle all the settings. (r1005)
* Mark all our FDs as close-on-exec. (r1004)

# ZNC 0.054 (2008-04-01)

* Forward /names replies for unknown channels.
* Global modules can no longer hook into every config line, but only those prefixed with 'GM:'.
* Don't forward topic changes for detached channels.
* Remove ~/.znc/configs/backups and instead only keep one backup under znc.conf-backup.
* Update /msg *status help.
* Add --datadir to znc-config.
* Update bundled Csocket to the latest version. This fixes some bugs (e.g. not closing SSL connections properly).
* Use $HOME if possible to get the user's home (No need to read /etc/passwd anymore).
* Use -Wshadow and fix all those warnings.
* Add /msg *status ListAvailMods. Thanks to SilverLeo.
* Add OnRehashDone() module call.
* Add rehashing (SIGHUP and /msg *status rehash).
* Also write a pid file if we are compiled with --enable-debug. Thanks to SilverLeo.
* Add ClearVHost and 'fix' SetVHost. Thanks to SilverLeo.
* Increase the connect timeout for IRC connections to 2 mins.
* Add a user's vhost to the list on the user page in webadmin.
* Add --no-color switch and only use colors if we are on a terminal.
* Add DenySetVHost config option. Thanks to Veit Wahlich aka cru.
* Change --makeconf's default for KeepNick and KeepBuffer to false.
* Add simple_away module. This sets you away some time after you disconnect from ZNC.
* Don't write unneeded settings to the <Chan> section. Thanks to SilverLeo.
* Remove OnFinishedConfig() module call. Use OnBoot() instead.
* Fix some GCC 4.3 warnings. Thanks to darix again.
* Move the static data (webadmin's skins) to /usr/share/znc per default. Thanks to Marcus Rueckert aka darix.
* New znc-buildmod which works on shells other than bash.
* Add ClearAllChannelBuffers to *status.
* Handle CTCPs to *status.
* autoattach now saves and reloads its settings.
* Let webadmin use the user's defaults for new chans. Thanks to SilverLeo.

# ZNC 0.052 (2007-12-02)

* Added saslauth module.
* Add del command to autoattach.
* Make awaynick save its settings and restore them when it is loaded again.
* Added disconnect and connect commands to *status.
* CTCPReply = VERSION now ignores ctcp version requests (as long as no client is attached). This works for every CTCP request.
* Add -W to our default CXXFLAGS.
* Remove save command from perform, it wasn't needed.
* Add list command to stickychan.
* --with-module-prefix=x now really uses x and not x/znc (Inspired by CNU :) ).
* Use a dynamic select timeout (sleep until next cron runs). This should save some CPU time.
* Fix NAMESX / UHNAMES, round two (multi-client breakage).
* Module API change (without any breakage): OnLoad gets sMessage instead of sErrorMsg.
* Fix a mem-leak.
* Disable auto-rejoin on kick and add module kickrejoin.
* Respect $CXXFLAGS env var in configure.
* Removed some executable bits on graphiX' images.
* Added README file and removed docs/.
* Removed the antiidle module.
* Fixes for GCC 4.3 (Debian bug #417793).
* Some dead code / code duplications removed.
* Rewrote Makefile.ins and don't strip binaries anymore by default.

# ZNC 0.050 (2007-08-11)

* fixed UHNAMES bug (ident was messed up, wrong joins were sent)
* fixed /lusers bug (line was cached more than once)
* added disabled chans to the core
* send out a notice asking for the server password if client doesn't send one
* added ConnectDelay config option
* added timestamps on the backlog
* added some module calls
* added basic traffic stats
* added usermodes support
* API breakage (CModule::OnLoad got an extra param)
* added fixed channels to the partyline module
* fixed partyline bugs introduced by last item
* fixed a NULL pointer dereference if /nick command was received from a client while not connected to IRC
* added a JoinTries per-user config option which specifies how often we try to rejoin a channel (default: 0 -> unlimited)
* make configure fail if it can't find openssl (or perl, ...)
* new modules: antiidle, nickserv

# ZNC 0.047 (2007-05-15)

* NULL pointer dereference when a user uses webadmin while not on irc
* A logged in user could access any file with /msg *status send/get
* znc --makeconf now restarts znc correctly
* New webadmin skin (+ german translations)
* Updated to new Csocket version
* Allow @ and . in user names which now can also be longer
* Added crox and psychon to AUTHORS
* Relay messages to other clients of the current user (for the crypt module)
* Added chansaver Module
* Moved awaynick functionality into a module
* Added perform module from psychon
* fixed bug when compiling without module support
* Added a configurable Timer to the away module
* Added support for Topics in the partyline module
* Added support for reloading global modules
* Added a timer to ping inactive clients
* Migrated away from CString::ToString() in favor of explicit constructors
* IMAP Authentication Module added
* Fixed issues with gcc 4.1
* Added concept of default channels that a user is automatically joined to every time they attach
* Added SetVHost command
* Added error reporting and quit msgs as *status output
* Added a server ping for idle connections - Thanks zparta
* added -ldl fix for openssl crypto package. fixes static lib link requirement
* Explicitly set RTLD_LOCAL, some systems require it - thanks x-x
* Added SendBuffer and ClearBuffer client commands
* Added support for to talk unencrypted
* added with-modules-prefix and moved modules by default to PREFIX/libexec
* Added license and contact info
* remove compression initialization until standard has normalized a bit

# ZNC 0.045 (2006-02-20)

* Added +o/v -o/v for when users attach/detach - partyline module
* Changed internal naming of CUserSock to CClient for consistency
* Fixed some issues with older bsd boxes
* Added ListenHost for binding to a specific ip instead of inaddr_any
* Allow - and _ as valid username chars
* respect compiler, we don't force you to use g++ anymore, don't include system includes for deps
* Added Replace_n() and fixed internal loop bug in Replace() (thanks psycho for finding it)
* Don't allow .. in GET
* Added autoop module
* Added support for buffering of /me actions
* Added Template support in webadmin now you can write your own skins easily :)
* Added ipv6 support
* Support for multiple Listen Ports (note the config option "ListenPort" changed to "Listen")

# ZNC 0.044 (2005-10-14)

* Fixed issue where pipe between client and irc sockets would get out of sync, this was introduced in 0.043
* Added *status commands to list users and clients connected

# ZNC 0.043 (2005-10-13)

* Added Multi-Client support
* Added Global partyline module
* Added MOTD config option
* Added Admin permission
* Added SaveConfig admin-only *status command
* Added Broadcast admin-only *status command

# ZNC 0.041 (2005-09-08)

* This release fixes some issues with 64bit systems.

# ZNC 0.040 (2005-09-07)

This release contains a lot of features/bugfixes and a great new global module called admin.cpp which will allow you to add/remove/edit users and settings on the fly via a web browser.

# ZNC 0.039 (2005-09-07)

This release contains a lot of features/bugfixes and a great new global module called admin.cpp which will allow you to add/remove/edit users and settings on the fly via a web browser.

# ZNC 0.038 (2005-09-07)

This release contains a lot of bugfixes and a great new global module called admin.cpp which will allow you to add/remove/edit users and settings on the fly via a web browser.

# ZNC 0.037 (2005-05-22)

# ZNC 0.036 (2005-05-15)

# ZNC 0.035 (2005-05-14)

# ZNC 0.034 (2005-05-01)

# ZNC 0.033 (2005-04-26)

# ZNC 0.030 (2005-04-21)

# ZNC 0.029 (2005-04-12)

# ZNC 0.028 (2005-04-04)

# ZNC 0.027 (2005-04-04)

# ZNC 0.025 (2005-04-03)

# ZNC 0.023 (2005-03-10)<|MERGE_RESOLUTION|>--- conflicted
+++ resolved
@@ -1,31 +1,9 @@
-<<<<<<< HEAD
-# (unreleased)
-
-## Changes (need to verify this)
-
-* workarounds during config parsing for old ZNC versions removed
-    * incompatible configs give an error during startup indicating the problem
-    * versions including 0.206 and newer are still supported
-* rehash only reloads global settings, including global modules and listeners
-    * users are not reloaded any more - which makes rehash less dangerous
-* OnAddUser hook is only called if actually a new user added
-    * it is not called during ZNC startup any more
-* Fix build on Solaris 10
-* Fix build with LibreSSL
-* Added two network-specific config options to control TLS certificate
-  validation
-    * `TrustAllCerts`: Disables certificate validation. Will take precedence
-      over TrustPKI
-    * `TrustPKI`: Whether or not to trust PKI-valid Certificates. Setting this
-      to false will make znc trust only trusted certificates added by the user.
-=======
 # ZNC 1.6.5 (2017-03-12)
 
 ## Fixes
 
 * Fixed a regression of 1.6.4 which caused a crash in modperl/modpython.
 * Fixed the behavior of `verbose` command in the sasl module.
->>>>>>> c6485cdd
 
 
 
