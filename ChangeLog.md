<<<<<<< HEAD
# (unreleased)

## Changes (need to verify this)

* workarounds during config parsing for old ZNC versions removed
    * incompatible configs give an error during startup indicating the problem
    * versions including 0.206 and newer are still supported
* rehash only reloads global settings, including global modules and listeners
    * users are not reloaded any more - which makes rehash less dangerous
* OnAddUser hook is only called if actually a new user added
    * it is not called during ZNC startup any more
* Fix build on Solaris 10
* Fix build with LibreSSL
* Added two network-specific config options to control TLS certificate
  validation
    * `TrustAllCerts`: Disables certificate validation. Will take precedence
      over TrustPKI
    * `TrustPKI`: Whether or not to trust PKI-valid Certificates. Setting this
      to false will make znc trust only trusted certificates added by the user.



# ZNC 1.6.3 (2016-02-23)
=======
# ZNC 1.6.4 (2016-12-10)

## Fixes

* Fixed build with OpenSSL 1.1.
* Fixed build on Cygwin.
* Fixed a segfault after cloning a user. The bug was introduced in ZNC 1.6.0.
* Fixed a segfault when deleting a user or network which is waiting for DNS
  during connection. The bug was introduced in ZNC 1.0.
* Fixed a segfault which could be triggered using alias module.
* Fixed an error in controlpanel module when setting the bindhost of another user.
* Fixed route_replies to not cause client to disconnect by timeout.
* Fixed compatibility with the Gitter IRC bridge.

## Internal
* Fixed `OnInvite` for modpython and modperl.
* Fixed external location of GoogleTest for `make test`.



# ZNC 1.6.3 (2016-02-16)
>>>>>>> 3d386aff

## Core
* New character encoding is now applied immediately, without reconnect.
* Fixed build with LibreSSL.
* Fixed error 404 when accessing the web UI with the configured URI prefix,
  but without the `/` in the end.
* `znc-buildmod` now exits with non-zero exit code when the .cpp file is not found.
* Fixed `znc-buildmod` on Cygwin.
* ExpandString got expanded. It now expands `%znc%` to
  `ZNC <version> - http://znc.in`, honoring the global "Hide version" setting.
* Default quit message is switched from `ZNC <version> - http://znc.in` to `%znc%`,
  which is the same, but "automatically" changes the shown version when ZNC gets upgraded.
  Before, the old version was recorded in the user's quit message, and stayed the same
  regardless of the current version of ZNC.

## Modules
* modperl:
    * Fixed a memory leak.
* sasl:
    * Added an option to show which mechanisms failed or succeeded.
* webadmin:
    * Fixed an error message on invalid user settings to say what exactly was invalid.
    * No more autocomplete password in user settings. It led to an error when ZNC
      thought the user is going to change a password, but the passwords didn't match.



# ZNC 1.6.2 (2015-11-15)

## Fixes

* Fixed a use-after-delete in webadmin. It was already partially fixed in ZNC 1.4; since 1.4 it has been still possible to trigger, but much harder.
* Fixed a startup failure when awaynick and simple_away were both loaded, and simple_away had arguments.
* Fixed a build failure when using an ancient OpenSSL version.
* Fixed a build failure when using OpenSSL which was built without SSLv3 support.
* Bindhost was sometimes used as ident.
* `CAP :END` wasn't parsed correctly, causing timeout during login for some clients.
* Fixed channel keys if client joined several channels in single command.
* Fixed memory leak when reading an invalid config.

## Modules

* autovoice:
    * Check for autovoices when we are opped.
* controlpanel:
    * Fixed `DelCTCPReply` case-insensitivity.
* dcc:
    * Add missing return statement. It was harmless.
* modpython:
    * Fixed a memory leak.
* modules_online:
    * Wrong ident was used before.
* stickychan:
    * Fixed to unstick inaccessible channels to avoid infinite join loops.

## Internal

* Fixed the nick passed to `CModule::OnChanMsg()` so it has channel permissions set.
* Fixed noisy `-Winconsistent-missing-override` compilation warnings.
* Initialized some fields in constructors of modules before `OnLoad()`.

## Cosmetic

* Various modules had commands with empty descriptions.
* perform:
    * Say "number" instead of "nr".
* route_replies:
    * Make the timeout error message more clear.



# ZNC 1.6.1 (2015-08-04)

## Fixes

* Fixed the problem that channels were no longer removed from the config despite of chansaver being loaded.
* Fixed query buffer size for users who have the default channel buffer size set to 0.
* Fixed a startup failure when simple_away was loaded after awaynick.
* Fixed channel matching commands, such as DETACH, to be case insensitive.
* Specified the required compiler versions in the configure script.
* Fixed a rare conflict of HTTP-Basic auth and cookies.
* Hid local IP address from the 404 page.
* Fixed a build failure for users who have `-Werror=missing-declarations` in their `CXXFLAGS`.
* Fixed `CXXFLAGS=-DVERSION_EXTRA="foo"` which is used by some distros to package ZNC.
* Fixed `znc-buildmod` on Cygwin.

## Modules

* chansaver:
    * Fixed random loading behavior due to an uninitialized member variable.
* modpython:
    * Fixed access to `CUser::GetUserClients()` and `CUser::GetAllClients()`.
* sasl:
    * Improved help texts for the SET and REQUIREAUTH commands.
* savebuff:
    * Fixed periodical writes on the disk when the module is loaded after startup.
* webadmin:
    * Fixed module checkboxes not to claim that all networks/users have loaded a module when there are no networks/users.
    * Added an explanation that ZNC was built without ICU support, when encoding settings are disabled for that reason.
    * Improved the breadcrumbs.
    * Mentioned ExpandString in CTCP replies.
    * Added an explanation how to delete port which is used to access webadmin.

## Internal

* Fixed `CThreadPool` destructor to handle spurious wakeups.
* Fixed `make distclean` to remove `zncconfig.h`.
* Improved the error message about `--datadir`.
* Fixed a compilation warning when `HAVE_LIBSSL` is not defined.
* Fixed 'comparision' typos in CString documentation.
* Added a non-minified version of the jQuery source code to make Linux distributions (Debian) happy, even though the jQuery license does not require this.



# ZNC 1.6.0 (2015-02-12)

## New

* Switch versioning scheme to <major>.<minor>.<patch>.
* Add settings for which SSL/TLS protocols to use (SSLProtocols), which ciphers to enable (SSLCiphers). By default TLSv1+ are enabled, SSLv2/3 are disabled. Default ciphers are what Mozilla advices: https://wiki.mozilla.org/Security/Server_Side_TLS#Intermediate_compatibility_.28default.29
* Validate SSL certificates.
* Allow clients to specify an ID as part of username (user[@identifier][/network]). Currently not used, but modules can use it.
* Add alias module for ZNC-side command interception and processing.
* Support character encodings with separate settings for networks, and for clients. It replaces older charset module, which didn't work well with webadmin, log and other modules.
* Support X-Forwarded-For HTTP header, used with new TrustedProxy setting.
* Add URIPrefix option for HTTP listeners, used with reverse proxy.
* Store query buffers per query the same way it's done for channels, add new option AutoClearQueryBuffer.
* Add DisableChan command to *status, it was available only in webadmin before.
* Allow wildcards in arguments of Help commands of *status and various modules.
* Support IRCv3.2 batches, used for buffer playbacks.
* Support IRCv3.2 self-message.
* Remove awaynick module. It's considered bad etiquette.
* Add JoinDelay setting, which allows a delay between connection to server, and joining first channel. By default it joins immediately after connect.
* Make Detach, EnableChan and DisableChan commands of *status accept multiple channels.
* znc-buildmod: Build output to the current working directory.
* Wrap long lines in tables (e.g. in Help or ListAvailMods commands).
* Support ECDHE if available in OpenSSL.
* Report ZNC version more consistently, add HideVersion setting, which hides ZNC version from public.
* Bump compiler requirements to support C++11. This means GCC 4.7+, Clang 3.2+, SWIG 3.0.0+.


## Fixes

* Disable TLS compression.
* Disallow setting ConnectDelay to zero, don't hammer server with our failed connects.
* Simplify --makeconf.
* Fix logic to find an available nick when connecting to server.
* Fix handling of CTCP flood.
* Allow network specific quit messages.
* Make various text labels gender-neutral.
* Fix finding SWIG 3 on FreeBSD.
* Handle multi-receiver NOTICE and PRIVMSG.
* Make channels follow user-level settings when appropriate.
* Write disabled status to config for disabled channels.
* Fix double output in messages from modules.
* Fix memory leak in gzip compression in HTTP server.
* Use random DNS result instead of choosing the same one every time.
* Fix HTTP basic auth.
* Mention network in message shown if client didn't send PASS.


## Modules

* autoattach:
    * Make it also a network module.
* autoreply:
    * Use NOTICE instead of PRIVMSG.
* autoop:
    * Add support for multiple hostmasks per user.
* awaystore:
    * Store CTCP ACTIONs too.
    * Reset timer and return from away when a client does a CTCP ACTION.
    * Allows use of strftime formatting in away messages.
* bouncedcc:
    * Fix quotes in file names.
    * Fix check for "Connected" state.
* buffextras:
    * Make it also a network module.
* chansaver:
    * Fix saving channel keys.
    * Add support for loading as a global module.
* controlpanel:
    * Add AddChan, DelChan commands, useful for admins to edit other users' channels, was available only in webadmin before.
    * Check if adding a new channel succeeded.
    * Revise Help output.
    * Allow wildcards for GetChan and SetChan.
* flooddetach:
    * Show current value in Lines and Secs commands.
    * Add Silent [yes|no] command, similar to route_replies.
* listsockets:
    * Show traffic stats.
* log:
    * Use only lower case characters in log filenames.
    * Use directories and YYYY-MM-DD filename by default.
    * Add support for logging rules. E.g. /msg *log setrules #znc !#*
* modperl:
    * Fix some int_t types.
* modpython:
    * Fix calling overloaded methods with parameter CString&.
    * Support CZNC::GetUserMap().
    * Set has_args and args_help_text from module.
    * Release python/swig ownership when adding object created in python to ZNC container.
    * Fix some int_t types.
    * Enable default arguments feature of SWIG 3.0.4. No functionality change, it just makes generated code a bit more beautiful.
* nickserv:
    * Support tddirc.net.
    * Remove commands Ghost, Recover, Release, Group. The same functionality is available via new alias module.
* q:
    * Add JoinOnInvite, JoinAfterCloaked options.
    * Don't cloak host on first module load if already connected to IRC.
    * Add web configuration.
    * Use HMAC-SHA-256 instead of HMAC-MD5.
* route_replies:
    * Handle numerics 307 and 379 in /whois reply. Handle IRCv3.2 METADATA numerics.
* sample:
    * Make it a network module, which are easier to write.
* sasl:
    * Remove DH-BLOWFISH and DH-AES. See http://nullroute.eu.org/~grawity/irc-sasl-dh.html and http://kaniini.dereferenced.org/2014/12/26/do-not-use-DH-AES-or-DH-BLOWFISH.html for details.
* savebuff:
    * Do not skip channels with AutoClearChanBuffer=true.
    * Handle empty password in SetPass the same way as during startup.
* simple_away:
    * Apply auto-away on load if no user is connected.
* stickychan:
    * Don't join channels when not connected.
* watch:
    * Add support for detached-only clients, and detached-only channels.
* webadmin:
    * Combine "List Users" and "Add User".
    * Module argument autocomplete="off", for nickserv module, which contains password in argument before first save.
    * For every module show in which other levels that module is loaded (global/user/network).
    * Open links to wiki pages about modules in separate window/tab.
    * Support renaming a network (it was already possible outside of webadmin, via /znc MoveNetwork). However, it doesn't support moving networks between users yet, for that use /znc command.
    * Add missing page title on Traffic page.
    * Improve navigation: "Save and continue".
    * Clarify that timestamp format is useless with server-time.


## Internal

* Move Csocket to git submodule.
* Unit tests, via GTest.
* Allow lambdas for module command callbacks.
* New modules hooks: OnSendToClient, OnSendToIRC, OnJoining, OnMode2, OnChanBufferPlayLine2, OnPrivBufferPlayLine2.
* Add methods to CString: StartsWith, EndsWith, Join, Find, Contains, and Convert.
* Add limited support for using threads in modules: CModuleJob class.
* Inherit CClient and CIRCSock from a common class CIRCSocket.
* Add CZNC::CreateInstance to make porting ZNC to MSVC a bit easier.
* Add CUtils::Get/SetMessageTags().
* Add CIRCNetwork::FindChans().
* Add CChan::SendBuffer(client, buffer) overload.
* Add CIRCNetwork::LoadModule() helper.
* Add CClient::IsPlaybackActive().
* Web: Discard sessions in LRU order.
* Introduce CaseSensitivity enum class.
* Fix CNick::Parse().
* Remove redundant CWebSocket::GetModule().
* Switch from CSmartPtr to std::shared_ptr.
* Fix GetClients() const correctness.
* Make self-signed cert with SHA-256, provide DH parameters in --makepem.
* Use override keyword.
* Show username of every http request in -D output.
* Split CUserTimer into CIRCNetworkPingTimer and CIRCNetworkJoinTimer.
* Give a reason for disabled features during ./configure, where it makes sense.
* Use make-tarball.sh for nightlies too.
* Revise CChan::JoinUser() & AttachUser().
* Modules: use public API.
* Modules: use AddCommand().
* Add ChangeLog.md.



# ZNC 1.4 (2014-05-08)

This release is done to fix a denial of service attack through webadmin. After authentication, users can crash ZNC through a use-after-delete.
Additionally, a number of fixes and nice, low-risk additions from our development branch is included.

In detail, these are:


## New

* Reduce users' confusion during --makeconf.
* Warn people that making ZNC listen on port 6667 might cause problems with some web browsers.
* Always generate a SSL certificate during --makeconf.
* Stop asking for a bind host / listen host in --makeconf. People who don't want wildcard binds can configure this later.
* Don't create ~/.znc/modules if it doesn't exist yet.


## Fixes

* Fix a use-after-delete in webadmin. CVE-2014-9403
* Honor the BindHost whitelist when configuring BindHosts in controlpanel module.
* Ignore trailing whitespace in /znc jump arguments.
* Change formatting of startup messages so that we never overwrite part of a message when printing the result of an action.
* Fix configure on non-bash shells.
* Send the correct error for invalid CAP subcommands.
* Make sure znc-buildmod includes zncconfig.h at the beginning of module code.


## Modules

* Make awaystore automatically call the Ping command when the Back command is used.
* Add SSL information and port number to servers in network list in webadmin.
* Disable password autocompletion when editing users in webadmin.
* Make nickserv  module work on StarChat.net and ircline.org.
* Remove accidental timeout for run commands in shell module.
* certauth now uses a case insensitive comparison on hexadecimal fingerprints.

### controlpanel

* Correct double output.
* Add support for the MaxNetworks global setting.
* Add support for the BindHost per-network setting.

### modperl and modpython

* Make OnAddNetwork and OnDeleteNetwork module hooks work.
* Don't create .pyc files during compilation.
* Fix modperl on MacOS X. Twice.
* Require at least SWIG 2.0.12 on MacOS X.


## Internal

* Don't redefine _FORTIFY_SOURCE if compiler already defines it.
* Cache list of available timezones instead of re-reading it whenever it is needed.
* Improve const-correctness.
* Fix various low-priority compiler warnings.
* Change in-memory storage format for ServerThrottle.
* Use native API on Win32 to replace a file with another file.
* Add src/version.cpp to .gitignore.



# ZNC 1.2 (2013-11-04)

## New

* ZNC has been relicensed to Apache 2.0
* Show password block in --makepass in new format
* Return MaxJoins setting, it helps against server sending ZNC too many lines
  at once and disconnecting with "Max SendQ exceeded"
* Make /znc detach case insensitive, allow "/detach #chan1,#chan2" syntax
* No longer store 381 in the buffer


## Fixes

* CModule::OnMode(): Fix a stupid NULL pointer dereference
* Fix NULL pointer dereference in webadmin.
* Fix a crash when you delete a user with more than one attached client
* Fix a random crash with module hooks
* Revert "Rewrite the JOIN channel logic, dropping MaxJoins"
* Fix build on some systems
* Fix build of shallow git clone
* Fix build of git tags
* Fix OOT builds with swig files in source dir
* Don't send NAMES and TOPIC for detached channels when a client connects
* Fix memory leak
* Consistency between Del* and Rem* in command names
* Fix changing client nick when client connects.
* Timezone GMT+N is really GMT+N now. It behaved like -N before.
* Escape special characters in debug output (znc --debug)
* Don't disconnect networkless users without PINGing them first.
* Don't lose dlerror() message.
* Fix use-after-free which may happen during shutdown
* Fix "Error: Success" message in SSL
* Fixed double forward slashes and incorrect active module highlighting.
* make clean: Only delete files that can be regenerated
* Don't make backup of znc.conf readable by everyone.
* makepem: create pem only rw for the user, on non-win32
* Don't ever try to overwrite /usr/bin/git
* Fix user modes
* Request secure cookie transmission for HTTPS
* "make clean" removes .depend/
* Fix support for /msg @#chan :hi
* Fix saving config on some cygwin installations
* Fix error message for invalid network name


## Modules

* Return old fakeonline module (accidentally removed in 1.0) as modules_online
* autoattach: add string searching
* autocycle: Convert to a network module
* chansaver: Fix chansaver to not rewrite the config each time a user joins a
  channel on startup
* cert: Make default type of cert mod to be network.
* watch: Don't handle multiple matching patterns for each target
* route_replies: Add some WHOIS numerics
* block_motd: Allow block_motd to be loaded per-network and globally
* notify_connect: Fixed syntax on attach/detach messages to be more consistent
* cyrusauth: Fix user creation

### controlpanel

* Support network module manipulation
* Increases general verbosity of command results.
* Fix bug for "Disconnect" help
* Standardize error wordings

### webadmin

* Allow loading webadmin as user module.
* Show instructions on how to use networks in Add Network too
* clarify that + is SSL
* Show example timezone in webadmin
* Enable embedding network modules.
* Enable embedding modules to network pages.
* Change save network to show the network and not redirect user

### sasl

* Implement DH-AES encrypted password scheme.
* Add missing length check
* Description line for DH-BLOWFISH
* Fixing unaligned accesses

### awaystore

* Fix loading old configs which referred to "away" module
* Fix displaying IPv6 addresses

### crypt

* Add time stamp to buffered messages
* Use ASCII for nick prefix and make it configurable

### nickserv

* Make NickServ nickname configurable.
* Add support for NickServ on wenet.ru and Azzurra
* nickserv: don't confuse people so much

### log

* Add -sanitize option to log module.
* Convert / and \ character to - in nicks for filenames.
* Create files with the same permissions as the whole log directory.

### charset

* Don't try to build charset module if iconv is not found
* Fix: Converted raw string include NULL character in charset module

### modperl

* A bit more debug output on modperl
* Fix perl modules being shown incorrectly in the webadmin

### partyline

* Fix PartyLine so that forced channels may not be left at all - users will be
rejoined at once.
* Fix partyline rejoin on user deletion


## Internal

* Require SWIG 2.0.8 for modperl/modpython (removes hacks to make older SWIG
  work)
* Web interface now supports gzip compression
* Update server-time to new specs with ISO 8601
* Add a generic threads abstraction
* Add CString::StripControls to strip controls (Colors, C0) from strings
* Change PutModule to handle multiple lines
* Debug output: Only print queued lines if they are really just queued
* Add initial unit tests, runnable by "make test"
* Add nick comparison function CNick::NickEquals
* Force including zncconfig.h at the beginning of every .cpp
* Add OnAddNetwork, OnDeleteNetwork module hooks

# ZNC 1.0 (2012-11-07)

## The Big News
Multiple networks per user
Think about new users as "user groups", while new networks are similar to old users.

To login to ZNC, use user/network:password as password, or user/network as username. Also, you can switch between different networks on the fly using the /znc JumpNetwork command.

When you first run ZNC 1.0, it will automatically convert your config and create a network called "default" for each user. Settings from each user are moved into these "default" networks. When you log into ZNC without setting a network, the "default" network will automatically be chosen for you.

Users can create new networks up to an admin-configurable limit. By default, this limit is one network per user.

Existing user-per-network setups can be migrated to the new multinetwork setup using the /znc MoveNetwork command.

You can see a list of networks via /znc ListNetworks and /znc ListAllUserNetworks.

## Timezones
Timezone can now be configured by name, e.g. "GMT-9", or "Europe/Madrid". Old TimezoneOffset setting (which was the number of hours between the server's timezone and the user's timezone) is deprecated and should not be used anymore. Its old value is lost. The reason for this change is that the old TimezoneOffset was not trivial to count and often broke during switches to/from daylight savings time.

So if you previously used the TimezoneOffset option, you now have to configure your timezone again (via the webadmin or controlpanel module).

## No more ZNC-Extra
Most modules from ZNC-Extra are now enabled in the usual installation. It was pointless to have them shipped in the tarball, but requiring user to add some weird flags to ./configure.

Antiidle, fakeonline and motdfile modules are dropped.

Away module is renamed to awaystore to better explain its meaning.

## Fixes
* Don't try IPv6 servers when IPv6 isn't available. Use threads for non-blocking DNS instead of c-ares.
* Fix debug output of identfile.
* Don't forward WHO replies with multi-prefix to clients which don't support multi-prefix
* Send nick changes to clients before we call the OnNick module hook
* Don't connect to SSLed IRC servers when ZNC is compiled without SSL support
* Fix check for visibility support in the compiler
* Fix compilation on cygwin again, including modperl and modpython
* Support parting several channels at once
* Fix a crash in admin (now controlpanel) module
* Fix webadmin to deny setting a bindhost that is not on the global list of allowed bindhosts.
* Fix using empty value for defaults in user page in webadmin.

## Minor Stuff
* Rename admin module to controlpanel to make it clearer that it's not the same as admin flag of a user.
* Add protection from flood. If you send multiple lines at once, they will be slowed down, so that the server will not disconnect ZNC due to flood. It can be configured and can be completely turned off. Default settings are: 1 line per second, first 4 lines are sent at once.
* Modules can support several types now: a module can be loaded as a user module, as a network module and as a global module, if the module supports these types.
* Rename (non-)KeepBuffer to AutoClearChanBuffer
* Process starttls numeric
* Improvements to modperl, modpython, modtcl.
* Add timestamps to znc --debug
* Listeners editor in webadmin
* Add sasl module which uses SASL to authenticate to NickServ.
* Rename saslauth to cyrusauth, to make it clearer that it's not needed to do SASL authentication to NickServ.
* Modules get a way to describe their arguments.
* webadmin: allow editing of the bindhost without global list.
* Don't send our password required notice until after CAP negotiation
* Rewrite the JOIN channel logic, dropping MaxJoins
* Support messages directed to specific user prefixes (like /msg @#channel Hello)
* Show link to http://znc.in/ from web as a link. It was plain text before.
* Webadmin: use HTML5 numeric inputs for numbers.
* Add SSL/IPv6/DNS info to znc --version
* Clarify that only admins can load the shell module.
* cyrusauth: Allow creating new users on first login
* Clear channel buffers when keep buffer is disabled if we're online
* send_raw: Add a command to send a line to the current client
* webadmin: Implement clone user
* autoreply: Honor RFC 2812.
* Add 381 to the buffer ("You are now an IRC Operator")
* identfile: Pause the connection queue while we have a locked file
* Add ShowBindHost command
* autoop: Check for autoops when we get op status
* Improvements and fixes to the partyline module
* partyline Drop support for fixed channels
* Check that there're modules available on startup. Check if ZNC is installed or not.
* Modified description field for bouncedcc module to explain what the module actually does.
* nickserv: add support for nickserv requests on wenet.ru and rusnet.
* send 422 event if MOTD buffer is empty
* route_replies: Handle much more replies
* Clear text colors before appending timestamps to buffer lines, add space before AppendTimestamp for colorless lines.
* Don't replace our motd with a different servers motd
* webadmin: Add a "Disabled" checkbox for channels
* Send a 464 ERR_PASSWDMISMATCH to clients that did not supply a password
* Separate compilation and linking for modules.
* Trim spaces from end of commands to autoattach.
* nickserv: add ghost, recover and release
* Warn if config was saved in a newer ZNC version.
* Backup znc.conf when upgrading ZNC.

## Internal Stuff
* #include <znc/...h> instead of #include "...h"
* Add string formatting function with named params.
* Python, perl: support global, user, network modules.
* Csock: able use non-int number of secs for timer.
* CString("off").ToBool() shouldn't be true
* Python: Override __eq__ to allow comparison of strings
* python: Allow iterating over CModules
* Add methods to CModule to get the web path
* Rework modperl to better integrate with perl.
* Store all 005 values in a map.
* Python: Use znc.Socket if no socket class is specified in CreateSocket()
* CZNC::WriteConfig(): Better --debug output
* Slight refactor of CBuffer & CBufLine.
* Implemented an OnInvite hook
* Allow a client to become "away"
* Create a connection queue
* Set default TrimPrefix to ":"
* Add a config writer
* Wrap MODULECALL macros in a do-while
* Don't require CTimer's label to be unique if its empty
* Allow loading python modules with modpython (ex. modname/__init__.py)
* bNoChange in On{,De}{Op,Voice} wast incorrect
* Drop znc-config, change znc-buildmod so it doesn't need znc-config

# ZNC 0.206 (2012-04-05)

## Fixes
* Identfile: don't crash when ZNC is shutting down.
* CTCPReplies setting with empty value now blocks those CTCP requests to the client.
* Show more sane error messages instead of "Error: Success".
* Imapauth: Follow RFC more closely.
* "No" is a false value too.

## Minor stuff
* Add Show command to identfile, which should help you understand what's going on, if identfile is blocking every connection attempt for some reason.
* Make TLS certs valid for 10 years.
* Ask for port > 1024 in --makeconf.
* Reset JoinTries counter when we enable a channel.

# ZNC 0.204 (2012-01-22)

This release fixes CVE-2012-0033,
http://www.openwall.com/lists/oss-security/2012/01/08/2
https://bugs.gentoo.org/show_bug.cgi?id=CVE-2012-0033
https://bugzilla.redhat.com/show_bug.cgi?id=CVE-2012-0033

## Fixes
* Fix a crash in bouncedcc module with DCC RESUME.
* Fix modperl compilation.
* Don't use mkdir during install.
* Fix compilation failures, which happened sometimes when an older ZNC was already installed.
* Check for the swig2.0 binary too, instead of only swig.

## Minor stuff
* Unload modules in reverse order.
* Don't send server redirects (numeric 010) to clients.
* Make it possible to filter the result of the help command.
* Drop @DEFS@ from the build system so that we don't force HAVE_CONFIG_H upon others.
* Move autocycle to extra.
* Handle raw 482 in route_replies.
* Improve identfile's debug messages.
* Send a MODE request when JOINing.
* Block raw 301 in antiidle.

# ZNC 0.202 (2011-09-21)

This is a bugfix-mostly release.

## Fixes
* Fix a crash when a user changes the buffer size of a channel.
* Fix a NULL pointer dereference in buffer-related module hooks.
* Fix the autocycle module to not fight with ChanServ.
* Fix the getchan command in the admin module.
* Don't timeout bouncedcc connections so that idling DCC chats are possible.
* Fix build error when compiling against uclibc(++).

## Minor stuff
* Improve the timeout message in the route_replies module.
* Add the -r parameter to the man page of ZNC.
* Install .py files along with .pyc.

# ZNC 0.200 (2011-08-20)

## The Big News
* Move ident spoofing from ZNC core into new identfile module.
* Move dcc handling from ZNC core into new modules bouncedcc and dcc.
* Remove the obsolete fixfreenode module.
* New module: cert
* Move away into ZNC-Extra.

## Fixes
* In ZNC 0.098 there was a memleak whenever someone JOINs a channel.
* Compile even when OpenSSL was built with no-ssl2.
* Correctly handle excessive web sessions.
* Correctly save non-ASCII characters to the NV.
* Fix znc-buildmod when ZNC was compiled out of tree.
* Don't always use IPv6 when verifying the listener in --makeconf.

## Minor Things
* Remove a pointless MODE request which ZNC sent on every JOIN.
* Raise ZNC's timeouts.
* Log's logging path becomes configurable.
* Add a replay command to away.
* Add a get command to notes.
* Add -disableNotesOnLogin argument to notes.
* Add hostmask handling to autoattach.
* Make it possible for modules to provide additional info, e.g. providing a homepage URL.
* Various improvements to modpython.
* Hardcode a default entry for the CN in znc --makepem.
* Work around Mac OS' and Solaris' brokenness.
* Make ZNC compile without getopt_long(). This fixes compilation on e.g. Solaris 9 and hopefully Irix.
* Check for errors like "no space left on disk" while writing the config file.
* Improve the error handling when reading the config.
* Move module data files to own directory in the source and in installation prefix.
* Handle Listeners after SSLCertFile during startup.
* Check for required SWIG version in ./configure.
* Make it possible to use ExpandString-stuff in QuitMsg.
* znc-buildmod: Print ZNC's version number.
* Add config option ProtectWebSessions which makes it possible to disable the IP check for web sessions.

## Internal Stuff
* Build modules with hidden symbol visibility.
* Clean up includes. This might break external modules.
* New CModCommand for simplifiying module commands.
* Add the OnIRCConnectionError(CIRCSock *pIRCSock) module hook
* Remove config-related module hooks.
* Fix CString::Escape_n()
* Make the CUser::IsIRCConnected method check if ZNC already successfully logged in to IRC.
* and more...

# ZNC 0.098 (2011-03-28)


## New stuff
* Add a list of features to the output of /znc version. (cce5824)
* Add modpython. (a564e2) (88c84ef) (1854e1) (9745dcb) (644632) (4c6d52c) (b7700fe) (0f2265c)
* Verify during --makeconf that the specified listener works. (11ffe9d)
* Add TimestampFormat and StatusPrefix settings to admin. (853ddc5)
* Add DCCBindHost, channel keys and some more to webadmin. (570fab6) (eb26386) (1e0585c)
* Add a web interface to listsockets. (144cdf)
* Add a web interface to perform. (c8910c) (89edf703) (ba183e46)
* Don't reply to CTCP floods. (142eeb)
* Accept wildcards for /znc DetachChan, EnableChan, ClearBuffer and SetBuffer. (e66b24)
* Added reconnect and disconnect commands to admin. (65ae83)
* Moved from SourceForge to GitHub. (daa610) (ed17804) (86c0e97) (e6bff0c) (087f01)
* Don't force --foreground when compiling with --enable-debug. (778449) (fbd8d6)
* Add functions for managing CTCPReplies to admin. (3f0e200)
* Allow omitting user names with some commands in admin. (4faad67)
* Some fixed with ISpoofFile and SSLCertFile paths which use "~". (cd7822) (f69aeff) (ce10cee)

## Fixes
* Send more than a single channel per JOIN command. (3327a97) (6a1d27)
* Properly unload perl modules so that their code is reread on next load. (ce45917)
* Make certauth remember its module list across restarts again. (451b7e32)
* Ignore dereferenced sockets in listsockets. (50b57b)
* Fix a cross-compilation problem in configure. (d9b4ba1)
* Bind web sessions to IP addresses. (577a097) (4556cc)
* Limit the number of web sessions per IP. (913a3c8) (bf6dc45)
* Build on cygwin again. (37b70a)
* Allow admins to ignore MaxBufferSize in webadmin. (b37e23)
* Fix some compiler warning generated by clang. (c7c12f0)
* Call modules for mode-changes done by not-in-channel nicks. (a53306)
* Fix installation with checkinstall and the permissions of some static data. (4c7808) (3d3235)

## Minor stuff
* Properly report errors in admin's addserver command. (ed924cb)
* Improvements of modperl. (1baa019) (12b1cf6) (7237b9) (ece2c88)
* Check for modperl that we have at least Perl 5.10. (0bc606)
* Verify in configure that tcl actually works. (89bd527)
* Add a warning header to znc.conf that warns about editing the file. (2472ea) (8cadb6)
* Improve the ISpoof debug output. (128af8e)
* Improve HTTP client-side caching for static files. (9ef41ae) (4e5f9e8)
* Removed all generated/copied scripts from the repo. (fde73c60) (9574d6) (e2ce2cf) (5a6a7b)
* Only allow admins to use email. (81c864)
* Make clearbufferonmsg clear the buffer a little less often. (ddd302fbf)
* Make the output from /znc help smaller. (0d928c)
* Add a web interface to send_raw. (d8b181) (a93a586)

## Internal stuff
* Some optimizations with lots of users and channels. (b359f) (5e070e)
* Various changes to the Makefiles. (33e1ccc) (0ad5cf) (df3409) (e17348c) (936b43) (18234a) (0cc8beb) (d21a1be) (517307b) (40632f) (afa16df) (4be0572) (452e3f) (9fec8f) (f76f1e7) (6b396f)
* Added a third argument to the OnPart module hook. (a0c0b7) (1d10335) (e4b48d5)
* Added vim modelines to some files. (dc8a39)
* Added an auto-generated zncconfig.h (8a1c2a4) (aeeb1eb3) (f4927709) (40a1bb) (3ecbf13) (87037f) (b6c8e1)
* Update to latest Csocket. (cc552f)
* Handle paths like "~/foo" in CFile. (cb2e50a)
* Add some generic interface for module commands. (ebd7e53) (8e59fb9) (31bbffa)
* CUser::m_sUserName was made const. (d44e590)

# ZNC 0.096 (2010-11-06)

## New stuff
* Added a new module: clearbufferonmsg. (r2107) (r2151)
* Added an optional server name argument to /znc jump. (r2109)
* Big overhaul for modperl. (r2119) (r2120) (r2122) (r2123) (r2125) (r2127) (r2133) (r2136) (r2138) (r2140) (r2142) (r2143) (r2144) (r2146) (r2147) (r2156) (r2160)
* Modules can now directly influence other modules' web pages. (r2128) (r2129) (r2130) (r2131) (r2132) (r2134) (r2135)

## Fixes
* The route_replies module now handles "354" who replies. (r2112)
* Fixed a bogus "invalid password" error during login with some clients. (r2117)
* Reject long input lines on incoming connections. (r2124)
* The lastseen module should only link to webadmin if the latter is loaded. (r2126)
* Fixed cases where HTTP requests were incorrectly dropped. (r2148) (r2149)
* Fixed partyline to work with servers that don't send a 005 CHANTYPES. (r2162)
* Fixed error message from configure if dlopen() isn't found. (r2166)

## Minor stuff
* Renamed "vhost" to "bindhost" to better describe what the option does. (r2113)
* Honor timezone offset in the simple_away module. (r2114)
* Load global modules as soon as their config line is read. (r2118)
* Use poll() instead of select() by default. (r2153) (r2165)
* Ignore the channel key "*" in the chansaver module. (r2155)

## Internal stuff
* Fixed some function prototypes. (r2108)
* Rearranged ZNC's CAP handling to IRCds. (r2137)
* Added more doxygen comments. (r2139) (r2145) (r2150) (r2152) (r2154) (r2157)
* Removed some useless typedefs. (r2158)
* Clean up the lastseen module. (r2163) (r2164)

# ZNC 0.094 (2010-08-20)

## New stuff
* Add new global setting MaxBufferSize instead of hardcoding a value. (r2020) (r2025)
* Support CAP. (r2022) (r2024) (r2027) (r2041) (r2048) (r2070) (r2071) (r2097) (r2098) (r2099) (r2100)
* Add new module certauth which works similar to certfp. (r2029)
* route_replies now also supports routing channel ban lists, ban exemptions and invite exceptions. (r2035)
* Add a -nostore flag to the away module. (r2044)
* Add a new config option SSLCertFile. (r2086) (r2088)

## Fixes
* Fix configure to automatically disable modperl if perl is not found. (r2017)
* Include the port number in cookie names to make them unique across different znc instances on the same box. (r2030)
* Make sure that we have at least c-ares 1.5.0. (r2055)
* Make znc work on solaris. (r2064) (r2065) (r2067) (r2068)
* Improve configure's and make's output. (r2079) (r2080) (r2094) (r2101)
* Complain about truncated config files. (r2083)
* Fix some std::out_of_range error triggerable by people with a valid login. (r2087) (r2093) (r2095)
* Make fakeonline behave while we are not connected to an IRC server. (r2091)
* Always attach to channels when joining them. (r2092)
* Fix a NULL pointer dereference in route_replies. (r2102) (r2103)

## Minor stuff
* Allow leading and trailing spaces in config entries. (r2010)
* Various minor changes. (r2012) (r2014) (r2021)
* Use pkg-config for finding openssl, if it's available. We still fall back to the old code if this fails. (r2018)
* znc no longer accepts an alternative file name for znc.conf as its argument. (r2037)
* Generate correct HTTP status codes in webmods and make sure this doesn't happen again. (r2039) (r2040)
* Rewrite our PING/PONG handling. (r2043)
* Raise the size of the query buffer to 250. (r2089)
* Update to latest Csocket. (r2096)

## Internal stuff
* Remove the fake module usage in WebMods. (r2011)
* Remove fake modules completely. (r2012) (r2015)
* Make CTable more robust. (r2031)
* Move the OnKick() module call so it is issued when the nick still is visible in the channel. (r2038)
* Remove CZNC::GetUser() since CZNC::FindUser() does the same. (r2046)
* Minor changes to webmod skins. (r2061) (r2062)
* Add new macros GLOBALMODULECALL and ALLMODULECALL. (r2074) (r2075) (r2076)
* Remove a bogus CClient* argument from some module calls. (r2077)
* Mark some functions as const. (r2081) (r2082) (r2084) (r2085)

# ZNC 0.092 (2010-07-03)

This is a bugfix-only release, mainly for fixing CVE-2010-2488.

## Fixes
* ZNC wrongly counted outgoing connections towards the AnonIPLimit config option. (r2050)
* The traffic stats caused a NULL pointer dereference if there were any unauthenticated connections. CVE-2010-2488 (r2051)
* Csocket had a bug where a wrong error message was generated and one that caused busy loops with c-ares. (r2053)

# ZNC 0.090 (2010-06-06)

## Upgrading from previous versions

## Errors during start-up
The shell, email and imapauth modules have been moved from the regular module set to the "extra" set, you have to use --enable-extra with ./configure to compile them.

So, to fix these errors, edit the znc.conf file in ~/.znc/configs and don't load those modules, or recompile znc with extra.

### WebMods
While previously only the "webadmin" provided an HTTP server/interface, the HTTP server is now integrated into ZNC's core. This means that all modules (not only webadmin) can now provide web pages. Examples shipping with ZNC are lastseen, stickychan and notes. Old-style module arguments to webadmin will be automatically converted to the new syntax.

Please note that the WebMods interface uses session cookies instead of 'Basic' HTTP authentication.

All URLs to webadmin's settings pages have changed. Please adjust your scripts etc. if necessary.

### Running without installing
If you want to run ZNC without doing make install, i.e. if you want to run it from the source dir, you will have to add --enable-run-from-source as an argument to ./configure. You do not have to care about this if you use a --prefix= or if you install ZNC system-wide.

### I upgraded and WebAdmin/WebMods is acting weird, Log Out does not work.
Starting with 0.090, ZNC uses cookies instead of HTTP Basic authentication. If your browser is still sending the Basic credentials to ZNC, e.g. because you have saved them in a bookmark, or password manager, or simply haven't restarted your browser in a while, those will continue to work, even after you click the Log Out button.

To fix this, remove any user:pass@host portions from your bookmarks, remove all entries for ZNC's web interface from your password manager, and restart your browser.

## New stuff
* Webmods - Every module can now provide its own webpages. (r1784) (r1785) (r1787) (r1788) (r1789) (r1790) (r1791) (r1792) (r1793) (r1795) (r1796) (r1797) (r1800) (r1801) (r1802) (r1804) (r1805) (r1806) (r1824) (r1825) (r1826) (r1827) (r1843) (r1844) (r1868) (r1886) (r1888) (r1915) (r1916) (r1931) (r1934) (r1870) (r1871) (r1872) (r1873) (r1874) (r1875) (r1876) (r1879) (r1887) (r1891) (r1967) (r1982) (r1984) (r1996) (r1997) (r2000) (r2002) (r2003)
* Webmods and thus webadmin now use cookies for managing sessions instead of HTTP authentication. (r1799) (r1819) (r1823) (r1839) (r1840) (r1857) (r1858) (r1859) (r1861) (r1862)
* WebMod-enabled lastseen, stickychan modules. (r1880) (r1881) (r1889) (r1918)
* Partyline now also handles notices, /me and CTCP. (r1758)
* Partyline now saves channel topics across restarts. (r1898) (r1901)
* Added a "number of channels" column to /znc listusers. (r1769)
* Added an optional user name argument to /znc listchans. (r1770)
* Support for the general CAP protocol and the multi-prefix and userhost-in-names caps on connections to the IRC server. (r1812)
* ZNC can now listen on IPv4-only, IPv6-only or on both-IP sockets. Renamed "Listen" config option to "Listener". (r1816) (r1817) (r1977)
* Added LoadModule, UnLoadModule, ListMods commands to the Admin module. (r1845) (r1864)
* Added ability to set/get TimezoneOffset to the Admin module. (r1906)
* Added "Connect to IRC + automatically re-connect" checkbox to webadmin. (r1851)
* Remember "automatically connect + reconnect" flag across restarts by writing it to the config file. (r1852)
* Added AddPort, DelPort, ListPorts command to *status. (r1899) (r1913)
* Added optional quit message argument to disconnect command. (r1926)
* Added new charset module to extra. (r1942) (r1947) (r1977) (r1985) (r1994)
* Added a traffic info page to webadmin. (r1958) (r1959)

## Fixes
* Don't let ZNC connect to itself. (r1760)
* Added a missing error message to /znc updatemod. (r1772)
* Generate cryptographically stronger certificates in --makepem. (r1774)
* Autoattach now triggers on channel actions. (r1778)
* --disable-tcl now really disables TCL instead of enabling it. (r1782)
* User name comparison in blockuser is now case-sensitive. (r1786)
* Fixed /names when route_replies is loaded. (r1811)
* autoreply now ignores messages from self. (r1828)
* Don't forward our own QUIT messages to clients. (r1860)
* Do not create empty directories if one does ./znc --datadir=NON_EXISTING_DIR. (r1878)
* Query to Raw send the command to IRC instead of to the client. (r1892)
* Fixed desync in Partyline after addfixchan or delfixchan. (r1904)
* Save passwords for Nickserv module as NV instead of keeping them as arguments. (r1914)
* CSRF Protection. (r1932) (r1933) (r1935) (r1936) (r1938) (r1940) (r1944)
* Fixed a rare configure failure with modperl. (r1946)
* disconkick now only sends kicks for channels the client actually joined. (r1952)
* More sanity checks while rewriting znc.conf. (r1962)
* Fixed static compilation with libcrypto which needs libdl by checking for libdl earlier. (r1969)
* Fixed modtcl with newer tcl versions. (r1970)
* Better error message if pkg-config is not found. (r1983)
* Fixed a possible race condition in autoop which could cause bogous "invalid password" messages. (r1998)

## Minor stuff
* Fixed a memory leak and some coding style thanks to cppcheck. (r1761) (r1762) (r1763) (r1764) (r1776) (r1777)
* Updated to latest Csocket. (r1766) (r1767) (r1814) (r1905) (r1930)
* Cleanup to /znc help. (r1771)
* Removed --disable-modules. Modules are now always enabled. (r1794) (r1829)
* saslauth: Error out "better" on invalid module arguments. (r1809)
* Changed the default ConnectDelay from 30s to 5s. (r1822)
* Misc style/skin fixes to webadmin/webmods. (r1853) (r1854) (r1856) (r1883) (r1884) (r1885) (r1890) (r1900) (r1907) (r1908) (r1909) (r1911) (r1912) (r1917) (r1945) (r2005)
* Do not expose ZNC's version number through the web interface unless there's an active user session. (r1877)
* Updated AUTHORS file. (r1902) (r1910) (r1999)
* Moved some modules into/out of extra. (r1919) (r1922) (r1923)
* Added ./configure --enable-run-from-script, without it ZNC will no longer look for modules in ./modules/. (r1927) (r1928) (r2001)
* Made a dedicated page to confirm user deletion in webadmin. (r1937) (r1939) (r1941) (r1943)
* Use spaces for separating ip addresses from ports. (r1955)
* ZNC's built-in MOTD now goes through ExpandString. (r1956)
* Check for root before generating a new config file. (r1988)
* Added a flag for adding irc-only / http-only ports via /znc addport. (r1990) (r1992)

## Internal stuff
* Minor cleanup to various places. (r1757) (r1759) (r1846) (r1847) (r1863) (r1865) (r1920) (r1921) (r2004)
* Changes in configure. (r1893) (r1894) (r1895) (r1896) (r1897)
* Flakes messed with the version number. (r1768)
* CString::Split() now Trim()s values before pushing them if bTrimWhiteSpace is true. (r1798)
* Added new module hooks for config entries. (r1803) (r1848) (r1849) (r1850)
* New module hook OnAddUser(). (r1820) (r1821)
* Cleanup to ISUPPORT parser. (r1807)
* Use Split() instead of Token() where possible. (r1808)
* Modularize CIRCSock::ForwardRaw353(). (r1810)
* Use a better seed for srand(). (r1813)
* Changes to debug output. (r1815) (r1836) (r1837) (r1855) (r1882)
* Support for delayed HTTP request processing. (r1830) (r1833) (r1834) (r1835) (r1838) (r1841) (r1842)
* Fixed CSmartPtr's operator==. (r1818)
* Better port/listener management exposed through CZNC. (r1866) (r1867)
* Move CListener and CRealListener into their own files. (r1924)
* Move the HTTP/IRC switching to CIncomingConnection. (r1925)
* Add IsIRCAway() to CUser. (r1903)
* Move some common pid file code into new InitPidFile(). (r1929)
* Templates can now sort loops based on a key. (r1948) (r1949) (r1951) (r1953) (r1954)
* A lot of work went into this release, we would like to thank everyone who contributed code, helped testing or provided feedback.

# ZNC 0.080 (2010-02-18)

## New stuff
* Update to latest Csocket. (r1682) (r1727) (r1735) (r1751) (r1752) (r1753)
* Only allow admins to load modtcl unless -DMOD_MODTCL_ALLOW_EVERYONE is used. (r1684)
* Include /me's in the query buffer. (r1687)
* Some tweaks to savebuff to differentiate it more from buffextras. (r1691) (r1692)
* send_raw can now also send to clients. (r1697)
* Move the "Another client authenticated as you"-message into new module clientnotify. (r1698)
* Imported block_motd module into extra. (r1700)
* Imported flooddetach into extra. (r1701) (r1717)
* Added new setting ServerThrottle which sets a timeout between connections to the same server. (r1702) (r1705)
* Only ask for the more common modules in --makeconf. (r1706)
* Use UTF-8 as default charset for webadmin. (r1716)
* Revamped default webadmin skin. It's very grayish, but looks way more like 2010 than the old default skin does. (r1720)
* New font style for the "ice" webadmin skin. (r1721)
* Added a summary line to /znc listchans. (r1729)
* The admin module can now handle more settings and got some missing permission checks added. (r1743) (r1744) (r1745) (r1746) (r1747)

## Fixes
* Apply new ConnectDelay settings immediately after a rehash. (r1679)
* Do a clean shutdown just before a restart. (r1681)
* Fix a theoretical crash in modtcl. (r1685)
* Users should use the correct save and download path after Clone(). (r1686)
* Several improvements to znc-buildmod. (r1688) (r1689) (r1690) (r1695)
* Fix a crash with modperl by loading modules differently. (r1714)
* Fix HTTP Cache-Control headers for static files served by webadmin. (r1719)
* Send the nicklist to a user who is being force-rejoined in partyline. (r1731)
* Set the issuer name in CUtils::GenerateCert(). (r1732)
* Fixed some inconsistency with /znc reloadmod. (r1749)
* Added a work-around for SSL connections which incorrectly errored out during handshake. (r1750)

## Minor stuff
* Don't try to catch SIGILL, SIGBUS or SIGSEGV, the default action will do fine. (r1680)
* Added IP-address to messages from notify_connect. (r1699)
* Switched to Csocket's own c-ares code. (r1704) (r1707) (r1708) (r1709) (r1710) (r1712) (r1713)
* Add more doxygen comments. (r1715) (r1718) (r1737)
* Removed useless "add your current ip" checkbox from webadmin's edit user page. (r1722)
* Don't try to request a MOTD if there is none. (r1728)

## Internal stuff
* It's 2010, where's my hoverboard? (r1693)
* Got rid of Timers.h. (r1696)
* Added a Clone() method to CNick. (r1711)
* Call OnChanAction() after OnChanCTCP(). (r1730)
* Random cleanups to CFile::Delete(). (r1694)
* Other random cleanups. (r1723) (r1724) (r1725) (r1726) (r1736)
* Move the implementation of CSocket to Socket.cpp/h. (r1733)

# ZNC 0.078 (2009-12-18)

## New stuff
* Add a DCCVHost config option which specifies the VHost (IP only!) for DCC bouncing. (r1647)
* Users cloned via the admin module no longer automatically connect to IRC. (r1653)
* Inform new clients about their /away status. (r1655)
* The "BUG" messages from route_replies can now be turned off via /msg *route_replies silent yes. (r1660)
* Rewrite znc.conf on SIGUSR1. (r1666)
* ISpoofFormat now supports ExpandString. (r1670)

## Fixes
* Allow specifing port and password for delserver. (r1640)
* Write the config file on restart and shutdown. (r1641)
* Disable c-ares if it is not found unless --enable-c-ares was used. (r1644) (r1645)
* blockuser was missing an admin check. (r1648)
* Sometimes, removing a server caused znc to lose track of which server it is connected to. (r1659)
* Include a more portable header for uint32_t in SHA256.h. (r1665)
* Fixed cases where ZNC didn't properly block PONG replies to its own PINGs. (r1668)
* Fixed a possible crash if a client disconnected before an auth module was able to verify the login. (r1669)
* Away allowed to accidentally execute IRC commands. (r1672)
* Correctly bind to named hosts if c-ares is enabled. (r1673)
* Don't accept only spaces as QuitMsg because this would cause an invalid config to be written out. (r1675)

## Minor stuff
* Comment out some weird code in Client.cpp. (r1646)
* Remove connect_throttle since it's obsoleted by fail2ban. (r1649)
* Remove outdated sample znc.conf. (r1654)
* route_replies now got a higher timeout before it generates a "BUG" message. (r1657)
* Documented the signals on which znc reacts better. (r1667)

## Internal stuff
* New module hook OnIRCConnecting(). (r1638)
* Remove obsolete CUtils::GetHashPass(). (r1642)
* A module's GetDescription() now returns a C-String. (r1661) (r1662)
* When opening a module, check the version number first and don't do anything on a mismatch. (r1663)

# ZNC 0.076 (2009-09-24)

## New stuff
* Add a make uninstall Makefile target. (r1580)
* Imported modules from znc-extra: fixfreenode, buffextras, autoreply, route_replies, adminlog. (r1591) (r1592) (r1593) (r1594) (r1595)
* Imported the rest of znc-extra under modules/extra hidden behind configure's --enable-extra. (r1605) (r1606) (r1608) (r1609) (r1610)
* ZNC now uses SHA-256 instead of MD5 for hashing passwords. MD5 hashes still work correctly. (r1618)

## Fixes
* Don't cache duplicate raw 005 (e.g. due to /version). (r1579)
* Send a MODE removing all user modes to clients when we lose the irc connection. (r1583)
* Use a nickmask instead of a nick as the source for ZNC-generated MODE commands. (r1584)
* Use the right error codes if startup fails. (r1585)
* Fix a NULL pointer dereference in some of the ares-specific code. (r1586)
* VHost and Motd input boxes in graphiX and dark-clouds in webadmin didn't insert newlines. (r1588)
* Generate proper error messages when loading modules. This was broken since znc 0.070. (r1596)
* Allow unloading of removed modules. This was broken since znc 0.070. (r1597)
* Fix savebuff with KeepBuffer = false. (r1616)
* Fix accidental low buffer size for webadmin sockets. (r1617)
* AltNicks are no longer truncated to 9 characters. (r1620)
* Webadmin can now successfully add new admin users and have them load the shell module. (r1625)
* Webadmin no longer includes the znc version in the auth realm. (r1627)
* CUser::Clone now handles modules after all other settings, making it work with shell. (r1628)
* Some CSS selectors in webadmin's dark-clouds and graphiX skins were wrong. (r1631)
* The help of admin was improved. (r1632) (r1633)

## Minor stuff
* make distclean now also removes the pkg-config files. (r1581)
* Add the autoconf check for large file support. (r1587)
* Generic "not enough arguments" support for route_replies and some fix for /lusers. (r1598) (r1600)
* ZNC now tries to join channels in random order. (r1601) (r1602) (r1603)
* route_replies now handles "No such channel" for /names. (r1614)
* Fixes a theoretical crash on shutdown. (r1624)
* saslauth was moved to znc-extra. (r1626)

## Internal stuff
* Now using autoconf 2.64. (r1604)
* Removed unused classes CNoCopy and CSafePtr. (r1607)
* Moved CZNC::FindModPath() to CModules. (r1611)
* Added CModules::GetModDirs() as a central place for finding module dirs. (r1612) (r1629)
* Added CModules::GetModPathInfo() which works like GetModInfo() but which takes the full path to the module. (r1613)
* Updated to latest Csocket which adds openssl 1.0 compatibility and fixes some minor bug. (r1615) (r1621)
* Merged the internal join and ping timers. (r1622) (r1623)

# ZNC 0.074 (2009-07-23)

## Fixes
* Fix a regression due to (r1569): Webadmin was broken if the skins were accessed through an absolute path (=almost always). (r1574)
* Fix a possible crash if users are deleted while they have active DCC sockets. (r1575)

Sorry for breaking your webadmin experience guys. :(

# ZNC 0.072 (2009-07-21)

All webadmin skins are broken in this release due to a bug in webadmin itself. This is fixed in the next release.

High-impact security bugs
There was a path traversal bug in ZNC which allowed attackers write access to any place to which ZNC has write access. The attacker only needed a user account (with BounceDCCs enabled). Details are in the commit message. (r1570)

This is CVE-2009-2658.

Affected versions
All ZNC versions since ZNC 0.022 (Initial import in SVN) are affected.

## New stuff
* /msg *status uptime is now accessible to everyone. (r1526)
* ZNC can now optionally use c-ares for asynchronous DNS resolving. (r1548) (r1549) (r1550) (r1551) (r1552) (r1553) (r1556) (r1565) (r1566)
* The new config option AnonIPLimit limits the number of unidentified connections per IP. (r1561) (r1563) (r1567)

## Fixes
* znc --no-color --makeconf still used some color codes. (r1519)
* Webadmin favicons were broken since (r1481). (r1524)
* znc.pc was installed to the wrong directory in multilib systems. (r1530)
* Handle flags like e.g. --allow-root for /msg *status restart. (r1531) (r1533)
* Fix channel user mode tracking. (r1574)
* Fix a possible crash if users are deleted while they are connecting to IRC. (r1557)
* Limit HTTP POST data to 1 MiB. (r1559)
* OnStatusCommand() wasn't called for commands executed via /znc. (r1562)
* On systems where sizeof(off_t) is 4, all ZNC-originated DCCs failed with "File too large (>4 GiB)". (r1568)
* ZNC didn't properly verify paths when checking for directory traversal attacks (Low impact). (r1569)

## Minor stuff
* Minor speed optimizations. (r1527) (r1532)
* stickychan now accepts a channel list as module arguments. (r1534)
* Added a clear command to nickserv. (r1554)
* Added an execute command to perform. (r1558)
* Added a swap command to perform. (r1560)
* fail2ban clears all bans on rehash. (r1564)

## Internal stuff
* The API for traffic stats changed. (r1521) (r1523)
* Some optimizations to CSmartPtr. (r1522)
* CString now accepts an optional precision for converting floating point numbers. (r1525)
* Made home dir optional in CDir::ChangeDir(). (r1536)
* Stuff. (r1537) (r1550)
* EMFILE in CSockets is handled by closing the socket. (r1544)
* Special thanks to cnu and flakes!

# ZNC 0.070 (2009-05-23)

## New stuff
* Add a CloneUser command to admin. (r1477)
* Make webadmin work better with browser caches in conjunction with changing skins. (r1481) (r1482)
* Better error messages if binding a listening port fails. (r1483)
* admin module now supports per-channel settings. (r1484)
* Fix the KICK that partyline generates when a user is deleted. (r1486)
* fail2ban now allows a couple of login attempts before an IP is banned. (r1489)
* Fixed a crash bug in stickychan. (r1500)
* Install a pkg-config .pc file. (r1503)
* Auto-detect globalness in re/un/loadmod commands. (r1505)

## Fixes
* Fix a bug where ZNC lost its lock on the config file. (r1457)
* Limit DCC transfers to files smaller than 4 GiB. (r1461)
* Make znc -D actually work. (r1466)
* Make znc --datadir ./meh --makeconf work. The restart used to fail. (r1468)
* Fix a crash bug if CNick::GetPermStr() was called on CNick objects from module calls. (r1491)
* Some fixes for solaris. (r1496) (r1497) (r1498)
* nickserv module now also works on OFTC. (r1502)
* Make sure the "Invalid password" message is sent before a client socket is closed. (r1506)
* Fix a bug where ZNC would reply with stale cached MODEs for a "MODE #chan" request. (r1507)

## Minor stuff
* Man page updates. (r1467)
* Make CFile::Close() check close()'s return values if --debug is used. (r1476)
* Update to latest Csocket. (r1490)
* Improve the error messages generated by /msg *status loadmod. (r1493)
* Remove broken znc --encrypt-pem. (r1495)

## Internal stuff
* cout and endl are included in Utils.h, not main.h. (r1449)
* CFile::Get*Time() now return a time_t. (r1453) (r1479)
* Switched some more CFile members to more appropriate return types. (r1454) (r1471)
* CFile::Seek() now takes an off_t as its argument. (r1458)
* Turn TCacheMap into more of a map. (r1487) (r1488)
* Updates to latest Csocket. (r1509)
* API breakage: CAuthBase now wants a Csock* instead of just the remote ip. (r1511) (r1512)
* New Module hooks (r1494)
    * OnChanBufferStarting()
    * OnChanBufferPlayLine()
    * OnChanBufferEnding()
    * OnPrivBufferPlayLine()

# ZNC 0.068 (2009-03-29)

## New stuff
* watch now uses ExpandString on the patterns. (r1402)
* A user is now always notified for failed logins to his account. This now also works with auth modules like imapauth. (r1415) (r1416)
* Added /msg *status UpdateModule <mod> which reloads an user module on all users. (r1418) (r1419)
* A module whose version doesn't match the current ZNC version is now marked as such in ListAvailModules and friends. (r1420)
* Added a Set password command to admin. (r1423) (r1424)
* ZNC no longer uses znc.conf-backup. (r1432)
* Two new command line options were added to ZNC:
* ZNC --foreground and znc -f stop ZNC from forking into the background. (r1441)
* ZNC --debug and znc -D produce output as if ZNC was compiled with --enable-debug. (r1442) (r1443)

## Fixes
* cd in shell works again. (r1401)
* Make WALLOPS properly honour KeepBuffer. Before this, they were always added to the replay buffer. (r1405)
* ZNC now handles raw 432 Illegal Nickname when trying to login to IRC and sends its AltNick. (r1425)
* Fix a crash with recursion in module calls. (r1438)
* Fixed some compiler warnings with -Wmissing-declarations. (r1439)

## Minor stuff
* Allow a leading colon on client's PASS commands. (r1403)
* CFile::IsDir() failed on "/". (r1404)
* CZNC::AddUser() now always returns a useful error description. (r1406)
* Some micro-optimizations. (r1408) (r1409)
* The new default for JoinTries is 10. This should help some excess flood problems. (r1411)
* All webadmin skins must now reside inside the webadmin skins dir or they are rejected. (r1412)
* Watch now saves its module settings as soon as possible, to prevent data loss on unclean shutdown. (r1413) (r1414)
* Regenerated configure with autoconf 2.63. (r1426)
* Some dead code elimination. (r1435)
* Clean up znc -n output a little. (r1437)

## Internal stuff
* CString::Base64Decode() now strips newlines. (r1410)
* Remove CModInfo::IsSystem() since it was almost unused and quite useless. (r1417)
* Some minor changes to CSmartPtr. (r1421) (r1422)
* Added CFile::Sync(), a fsync() wrapper. (r1431)

# ZNC 0.066 (2009-02-24)

There was a privilege escalation bug in webadmin which could allow all ZNC users to write to znc.conf. They could gain shell access through this. (r1395) (r1396)

This is CVE-2009-0759.

## Affected versions
This bug affects all versions of ZNC which include the webadmin module. Let's just say this affects every ZNC version, ok? ;)

## Who can use this bug?
First, ZNC must have the webadmin module loaded and accessible to the outside. Now any user who already has a valid login can exploit this bug.

An admin must help (unknowingly) to trigger this bug by reloading the config.

## Impact
Through this bug users can write arbitrary strings to the znc.conf file.

Unprivileged ZNC users can make themselves admin and load the shell module to gain shell access.
Unprivileged ZNC users can temporarily overwrite any file ZNC has write access to via ISpoof. This can be used to overwrite ~/.ssh/authorized_keys and gain shell access.
Unprivileged ZNC users can permanently truncate any file to which ZNC has write access via ISpoof. ZNC never saves more than 1kB for restoring the ISpoofFile.

## How can I protect myself?
Upgrade to ZNC 0.066 or newer or unload webadmin.

## What happens?
Webadmin doesn't properly validate user input. If you send a manipulated POST request to webadmin's edit user page which includes newlines in e.g. the QuitMessage field, this field will be written unmodified to the config. This way you can add new lines to znc.conf. The new lines will not be parsed until the next rehash or restart.

This can be done with nearly all input fields in webadmin. Because every user can modify himself via webadmin, every user can exploit this bug.

## Thanks
Thanks to cnu for finding and reporting this bug.

## New stuff
* Added the admin module. (r1379) (r1386)
* savebuff and away no longer ask for a password on startup. (r1388)
* Added the fail2ban module. (r1390)

## Fixes
* savebuff now also works with KeepBuffer turned off. (r1384)
* webadmin did not properly escape module description which could allow XSS attacks. (r1391)
* Fix some "use of uninitialized variable" warnings. (r1392)
* Check the return value of strftime(). This allowed reading stack memory. (r1394)

## Minor stuff
* Some dead code elimination. (r1381)
* Don't have two places where the version number is defined. (r1382)

## Internal stuff
* Removed some useless and unused CFile members. (r1383)
* Removed the DEBUG_ONLY define. (r1385)
* OnFailedLogin() is now called for all failed logins, not only failed IRC ones. This changes CAuthBase API. (r1389)

# ZNC 0.064 (2009-02-16)

## New stuff
* schat now prints a message if a client connects and there are still some active schats. (r1282)
* awaynick: Set awaynick on connect, not after some time. (r1291)
* Allow adding new servers through /msg *status addserver even if a server with the same name but e.g. a different port is already added. (r1295) (r1296)
* Show the current server in /msg *status listservers with a star. (r1308)
* /msg *status listmods now displays the module's arguments instead of its description. Use listavailmods for the description. (r1310)
* ZNC now updates the channel buffers for detached channels and thus gives a buffer replay when you reattach. (r1325)
* watch now adds timestamps to messages it adds to the playback buffers. (r1333)
* ZNC should now work on cygwin out of the box (use --disable-ipv6). (r1351)
* Webadmin will handle all HTTP requests on the irc ports. (r1368) (r1375)

## Fixes
* Handle read errors in CFile::Copy() instead of going into an endless loop. (r1280) (r1287)
* Make schat work properly again and clean it up a little. (r1281) (r1303)
* Removed all calls to getcwd(). We now no longer depend on PATH_MAX. (r1286)
* stickychan: Don't try to join channels if we are not connected to IRC. (r1298)
* watch now saved its settings. (r1304)
* Don't forward PONG replies that we requested to the user. (r1309)
* awaynick evaluated the awaynick multiple times and thus didn't set the nick back. (r1313)
* znc-config --version said '@VERSION@' instead of the actual version number. (r1319)
* Handle JOIN redirects due to +L. (r1327)
* Remove the length restrictions on webadmin's password fields which led to silent password truncation. (r1330)
* Webadmin now reloads global modules if you change their arguments. (r1331)
* The main binary is no longer built with position independent code. (r1338)
* ZNC failed to bounce DCCs if its own ip started with a value above 127. (r1340)
* Savebuff no longer reloads old channel buffers if you did /msg *status clearbuffer. (r1345)
* Some work has been done to make ZNC work with mingw (It doesn't work out of the box yet). (r1339) (r1341) (r1342) (r1343) (r1344) (r1354) (r1355) (r1356) (r1358) (r1359)
* modperl used huge amounts of memory after some time. This is now fixed. (r1357)
* shell now generates error messages if e.g. fork() fails. (r1369)
* If the allowed buffer size is lowered, the buffer is now automatically shrunk. (r1371)
* webadmin now refuses to transfer files bigger than 16 MiB, because it would block ZNC. (r1374)

## Minor stuff
* Only reply to /mode requests if we actually know the answer. (r1290)
* Lowered some timeouts. (r1297)
* Memory usage optimizations. (r1300) (r1301) (r1302)
* Allow custom compiler flags in znc-buildmod via the $CXXFLAGS and $LIBS environment flags. (r1312)
* Show the client's IP in debug output if no username is available yet. (r1315)
* Allow /msg *status setbuffer for channels we are currently not on. (r1323)
* Updated the README. (r1326)
* Use @includedir@ instead of @prefix@/include in the Makefile. (r1328)
* Use RTLD_NOW for loading modules instead of RTLD_LAZY which could take down the bouncer. (r1332)
* Use stat() instead of lstat() if the later one isn't available. (r1339)
* CExecSock now generates an error message if execvp() fails. (r1362)
* Improved some error messages. (r1367)

## Internal stuff
* Add traffic tracking support to CSocket. Every module that uses CSocket now automatically gets the traffic it causes tracked. (r1283)
* Add VERSION_MINOR and VERSION_MAJOR defines. (r1284) (r1285)
* Rework CZNC::Get*Path() a little. (r1289) (r1292) (r1299)
* Remove the IPv6 stuff from CServer. It wasn't used at all. (r1294)
* Make email use CSocket instead of Csock. (r1305)
* Cleaned up and improved CFile::ReadLine() and CChan::AddNicks() a little. (r1306) (r1307)
* Replaced most calls to strtoul() and atoi() with calls to the appropriate CString members. (r1320)
* Moved the SetArgs() call before the OnLoad() call so that modules can overwrite there arguments in OnLoad(). (r1329)
* Let CZNC::AddUser() check if the user name is still free. (r1346)
* API stuff
    * Added CModule::IsGlobal(). (r1283)
    * Added CModule::BeginTimers(), EndTimers(), BeginSockets() and EndSockets(). (r1293)
    * Added CModule::ClearNV(). (r1304)
    * Removed ReadFile(), WriteFile(), ReadLine() (Use CFile instead), Lower(), Upper() (Use CString::AsUpper(), ::ToUpper(), ::*Lower() instead) and added CFile::ReadFile() (r1311)
    * Added CModules::OnUnknownUserRaw(). (r1314)
    * Added CUtils::SaltedHash() for computing the salted MD5 hashes ZNC uses. (r1324)
    * Removed CLockFile and made CFile take over its job. (r1337) (r1352) (r1353)
    * Change the return type to CUtils::GetPass() to CString. (r1343)
    * Added a DEBUG(f) define that expands to DEBUG_ONLY(cout << f << endl). (r1348) (r1349)
    * Removed some unused functions and definitions. (r1360) (r1361)

# ZNC 0.062 (2008-12-06)

## New stuff
* Add --disable-optimization to configure. (r1206)
* New webadmin skin dark-clouds by bigpresh. (r1210)
* Added the q module as a replacement for QAuth. (r1217) (r1218)
* Added an enhanced /znc command: (r1228)
* /znc jump is equal to /msg *status jump
* /znc *shell pwd is equal to /msg *shell pwd
* Webadmin should generate less traffic, because it now uses client-side caching for static data (images, style sheets, ...). (r1248)
* Changes to the vhost interface from *status: (r1256)
* New commands: AddVHost, RemVHost and ListVHosts.
* SetVHost now only accepts vhosts from the ListVHosts list, if it is non-empty.
* ZNC now should compile and work fine on Mac OS. (r1258)
* IPv6 is now enabled by default unless you disable it with --disable-ipv6. (r1270)

## Fixes
* Make keepnick usable. (r1203) (r1209)
* Don't display 'Your message to .. got lost' for our own nick. (r1211)
* Fix compile error with GCC 4.3.1 if ssl is disabled. Thanks to sebastinas. (r1212)
* Limit the maximum buffer space each socket may use to prevent DoS attacks. (r1233)
* Properly clean the cached perms when you are kicked from a channel. (r1236)
* Due to changes in rev 1155-1158, modperl crashed on load on some machines. (r1237) (r1239)
* Stickychan didn't work with disabled channels. (r1238)
* Catch a throw UNLOAD in the OnBoot module hook. (r1249)
* Webadmin now accepts symlinks in the skin dir. (r1252)
* Fix for partyline if a force-joined user is deleted. (r1263) (r1264)
* Revert change from (r1125) so that we compile on fbsd 4 again. (r1273)

## Minor stuff
* Recompile everything if configure is run again. (r1205)
* Improved the readability of ListMods und ListAvailMods. (r1216)
* Accept "y" and "n" as answers to yes/no questions in --makeconf. (r1244)
* --makeconf now also generates a ssl certificate if a ssl listening port is configured. (r1246)
* Improved and cleaned up the simple_away module. (r1247)
* The nickserv module automatically saves the password and never displays it anymore. (r1250)
* Use relative instead of absolute URLs in all webadmin skins. (r1253) (r1254)
* Add znc-config --cxx and use it in znc-buildmod. (r1255)
* Support out-of-tree-builds. (r1257)
* Make schat's showsocks command admin-only. (r1260)
* Fix compilation with GCC 4.4. (r1269)
* Use AC_PATH_PROG instead of which to find the perl binary. (r1274)
* New AUTHORS file format. (r1275)

## Internal stuff
* Removed redundant checks for NULL pointers (r1220) (r1227)
* Renamed String.h and String.cpp to ZNCString. (r1202)
* Print a warning in CTable if an unknown column is SetCell()'d (r1223)
* Update to latest Csocket (r1225)
* Remove CSocket::m_sLabel and its accessor functions. Use the socket name Csocket provides instead. (r1229)
* modules Makefile: Small cleanup, one defines less and no compiler flags passed multiple times. (r1235)
* Webadmin now uses CSocket instead of using Csock and keeping a list of sockets itself. (r1240)
* Mark some global and static variables as const. (r1241)
* Cleanup perform, no feature changes. (r1242)
* Some tweaking to configure.in. Among other things, we now honour CPPFLAGS and don't check for a C compiler anymore. (r1251)
* On rare occasions webadmin generated weird error messages. (r1259)
* OnStatusCommand now doesn't have the const attribute on its argument. (r1262)
* Some new functions:
    * some CString constructors (e.g. CString(true) results in "true") (r1243) (r1245)
    * CString::TrimPrefix() and CString::TrimSuffix() (r1224) (r1226)
    * CString::Equals() (r1232) (r1234)
    * CTable::Clear() (r1230)
    * CClient::PutStatus(const CTable&) (r1222)
    * CGlobalModule::OnClientConnect() (r1266) (r1268)
    * CModule::OnIRCRegistration() (r1271)
    * CModule::OnTimerAutoJoin() (r1272)
* Renames:
    * CModule::OnUserAttached() is now known as CModules::OnClientLogin(). (r1266)
    * CModule::OnUserDetached() is now known as CModules::OnClientDisconnect(). (r1266)

# ZNC 0.060 (2008-09-13)

* Print a message when SIGHUP is caught. (r1197)
* Moved autocycle into a module. (r1191) (r1192)
* New module call OnMode(). (r1189)
* Added MaxJoins and JoinTries to webadmin. (r1187)
* Fix channel keyword (+k) related mess up on Quakenet (RFC, anyone?). (r1186) (r1190)
* Added new module call OnUserTopicRequest(). (r1185)
* Also add traffic generated by modules to the traffic stats. (r1183)
* Don't use znc.com but znc.in everywhere (hostname of *status etc). (r1181) (r1195)
* Close the listening port if we ran out of free FDs. (r1180)
* Add a config option MaxJoins which limits the number of joins ZNC sends in one burst. (r1177)
* Bug fix where WriteToDisk() didn't made sure a fail was empty. (r1176)
* Add ShowMOTD and reorder the HELP output of *status. (r1175)
* Add /msg *status restart . Thanks to kroimon. (r1174)
* Make --makeconf more userfriendly. Thanks to kroimon. (r1173)
* Don't start a new znc process after --makeconf. Thanks to kroimon. (r1171)
* Add CModule::PutModule(const CTable&). (r1168) (r1169)
* Unify some preprocessor macros in Modules.cpp. (r1166)
* Catch a throw UNLOAD from CModule::OnLoad(). (r1164)
* A couple of bugs with OnModCTCP(), OnModCommand() and OnModNotice() where fixed. (r1162)
* Quicker connects and reconnects to IRC. (r1161)
* Speedup the CTable class. (r1160)
* Update our bundled Csocket. (r1159)
* Some fixes to modperl for hppa.
* Move keepnick into a module. (r1151) (r1152) (r1153)
* Split up some big functions and files. (r1148) (r1149) (r1150)
* modperl now fails to load if it can't find modperl.pm. (r1147)
* Handle nick prefixes and such stuff from clients correctly. (r1144) (r1145)
* Simplify the code connecting users a little. (r1143)
* Fix partyline for users who are not connected to IRC. (r1141)
* We are in a channel when we receive a join for it, not an 'end of /names'. (r1140)
* Enable some more debug flags with --enable-debug. (r1138)
* Don't ever throw exceptions in CModules::LoadModule(). (r1137)
* Don't give any stdin to commands executed from the shell module. (r1136)
* Fix some over-the-end iterator dereference on parting empty channels. (r1133)
* Replace usage of getresuid() with getuid() and geteuid(). (r1132)
* Use salted hashes for increased security. (r1127) (r1139)
* Don't mention any libraries in znc-config. (r1126)
* Don't define __GNU_LIBRARY__ for FreeBSD. (r1125)

# ZNC 0.058 (2008-07-10)

* Fix a crash with NAMESX-enabled IRC servers. (r1118)
* Fix a privilege escalation bug in webadmin if auth modules are used. (r1113)
* Remove -D_GNU_SOURCE from our CXXFLAGS. (r1110)
* CUtils::GetInput() now kills the process if reading from stdin fails. (r1109)
* Properly include limits.h for PATH_MAX. (r1108)
* Don't allow running ZNC as root unless --allow-root is given. (r1102)
* Add more possibilities for ExpandString(). (r1101)
* Autoattach doesn't allow you adding an entry twice now. (r1100)
* Print a warning if PATH_MAX is undefined. (r1099)
* Use ExpandString() for CTCPReply. (r1096)
* Add Uptime command to *status. (r1095) (r1107)
* Make --makeconf clearer. (r1093)
* Add man pages for znc, znc-buildmod and znc-config. (r1091)
* Perl modules are no longer installed with executable bit set. (r1090)
* Crypt now forwards messages to other connected clients. (r1088)
* Fix a theoretical crash bug in the DNS resolving code. (r1087)
* Modules now get their module name as ident, not 'znc'. (r1084)
* Handle channel CTCPs the same way private CTCPs are handled. (r1082)
* Webadmin: Add support for timezone offset. (r1079)
* Webadmin: Remove the *.de webadmin skins. (r1078)
* Webadmin: Don't reset all channel settings when a user page is saved. (r1074)
* Fix a possible crash when rehashing failed to open the config file. (r1073)
* The instructions at the end of makeconf showed a wrong port. (r1072)
* Throttle DCC transfers to the speed of the sending side. (r1069)
* De-bashify znc-buildmod. (r1068)
* Time out unauthed clients after 60 secs. (r1067)
* Don't fail with conspire as IRC client. (r1066)
* Replace CString::Token() with a much faster version. (r1065)
* DenyLoadMod users no longer can use ListAvailMods. (r1063)
* Add a VERSION_EXTRA define which can be influenced via CXXFLAGS and which is appended to ZNC's version number. (r1062)

# ZNC 0.056 (2008-05-24)

* Rehashing also handles channel settings. (r1058)
* Make znc-buildmod work with prefixes. (r1054)
* Greatly speed up CUser::GetIRCSock(). Thanks to w00t. (r1053)
* Don't link the ZNC binary against libsasl2. (r1050)
* Make CString::RandomString() produce a more random string (this is used for autoop and increases its security). (r1047)
* Remove OnRehashDone() and add OnPreRehash() and OnPostRehash(). (r1046)
* Show traffic stats in a readable unit instead of lots of bytes. (r1038)
* Fixed a bug were nick changes where silently dropped if we are in no channels. (r1037)
* Remove the /watch command from watch. (r1035)
* znc-buildmod now reports errors via exit code. (r1034)
* Display a better error message if znc.conf cannot be opened. (r1033)
* Print a warning from *status if some message or notice is lost because we are not connected to IRC. (r1032)
* Make ./configure --bindir=DIR work. (r1031)
* Always track header dependencies. This means we require a compile supporting -MMD and -MF. (r1026)
* Improve some error messages if we can't connect to IRC. (r1023)
* Use \n instead of \r\n for znc.conf. (r1022)
* Fix some invalid replies from the shell module. (r1021)
* Support chans other than #chan and &chan. (r1019)
* Make chansaver add all channels to the config on load. (r1018)
* Reply to PINGs if we are not connected to a server. (r1016)
* Fix some bugs with Csocket, one caused segfaults when connecting to special SSL hosts. (r1015)
* Use MODFLAGS instead of CXXFLAGS for modules. Do MODFLAGS=something ./configure if you want a flag that is used only by modules. (r1012)
* Add OnTopic() module call. (r1011)
* Don't create empty .registry files for modules. See find ~/.znc -iname ".registry" -size 0 for a list of files you can delete. (r1010)
* Only allow admins to load the shell module. (r1007)
* Fix CModule::DelNV()'s return value. (r1006)
* Fix CUser::Clone() to handle all the settings. (r1005)
* Mark all our FDs as close-on-exec. (r1004)

# ZNC 0.054 (2008-04-01)

* Forward /names replies for unknown channels.
* Global modules can no longer hook into every config line, but only those prefixed with 'GM:'.
* Don't forward topic changes for detached channels.
* Remove ~/.znc/configs/backups and instead only keep one backup under znc.conf-backup.
* Update /msg *status help.
* Add --datadir to znc-config.
* Update bundled Csocket to the latest version. This fixes some bugs (e.g. not closing SSL connections properly).
* Use $HOME if possible to get the user's home (No need to read /etc/passwd anymore).
* Use -Wshadow and fix all those warnings.
* Add /msg *status ListAvailMods. Thanks to SilverLeo.
* Add OnRehashDone() module call.
* Add rehashing (SIGHUP and /msg *status rehash).
* Also write a pid file if we are compiled with --enable-debug. Thanks to SilverLeo.
* Add ClearVHost and 'fix' SetVHost. Thanks to SilverLeo.
* Increase the connect timeout for IRC connections to 2 mins.
* Add a user's vhost to the list on the user page in webadmin.
* Add --no-color switch and only use colors if we are on a terminal.
* Add DenySetVHost config option. Thanks to Veit Wahlich aka cru.
* Change --makeconf's default for KeepNick and KeepBuffer to false.
* Add simple_away module. This sets you away some time after you disconnect from ZNC.
* Don't write unneeded settings to the <Chan> section. Thanks to SilverLeo.
* Remove OnFinishedConfig() module call. Use OnBoot() instead.
* Fix some GCC 4.3 warnings. Thanks to darix again.
* Move the static data (webadmin's skins) to /usr/share/znc per default. Thanks to Marcus Rueckert aka darix.
* New znc-buildmod which works on shells other than bash.
* Add ClearAllChannelBuffers to *status.
* Handle CTCPs to *status.
* autoattach now saves and reloads its settings.
* Let webadmin use the user's defaults for new chans. Thanks to SilverLeo.

# ZNC 0.052 (2007-12-02)

* Added saslauth module.
* Add del command to autoattach.
* Make awaynick save its settings and restore them when it is loaded again.
* Added disconnect and connect commands to *status.
* CTCPReply = VERSION now ignores ctcp version requests (as long as no client is attached). This works for every CTCP request.
* Add -W to our default CXXFLAGS.
* Remove save command from perform, it wasn't needed.
* Add list command to stickychan.
* --with-module-prefix=x now really uses x and not x/znc (Inspired by CNU :) ).
* Use a dynamic select timeout (sleep until next cron runs). This should save some CPU time.
* Fix NAMESX / UHNAMES, round two (multi-client breakage).
* Module API change (without any breakage): OnLoad gets sMessage instead of sErrorMsg.
* Fix a mem-leak.
* Disable auto-rejoin on kick and add module kickrejoin.
* Respect $CXXFLAGS env var in configure.
* Removed some executable bits on graphiX' images.
* Added README file and removed docs/.
* Removed the antiidle module.
* Fixes for GCC 4.3 (Debian bug #417793).
* Some dead code / code duplications removed.
* Rewrote Makefile.ins and don't strip binaries anymore by default.

# ZNC 0.050 (2007-08-11)

* fixed UHNAMES bug (ident was messed up, wrong joins were sent)
* fixed /lusers bug (line was cached more than once)
* added disabled chans to the core
* send out a notice asking for the server password if client doesn't send one
* added ConnectDelay config option
* added timestamps on the backlog
* added some module calls
* added basic traffic stats
* added usermodes support
* API breakage (CModule::OnLoad got an extra param)
* added fixed channels to the partyline module
* fixed partyline bugs introduced by last item
* fixed a NULL pointer dereference if /nick command was received from a client while not connected to IRC
* added a JoinTries per-user config option which specifies how often we try to rejoin a channel (default: 0 -> unlimited)
* make configure fail if it can't find openssl (or perl, ...)
* new modules: antiidle, nickserv

# ZNC 0.047 (2007-05-15)

* NULL pointer dereference when a user uses webadmin while not on irc
* A logged in user could access any file with /msg *status send/get
* znc --makeconf now restarts znc correctly
* New webadmin skin (+ german translations)
* Updated to new Csocket version
* Allow @ and . in user names which now can also be longer
* Added crox and psychon to AUTHORS
* Relay messages to other clients of the current user (for the crypt module)
* Added chansaver Module
* Moved awaynick functionality into a module
* Added perform module from psychon
* fixed bug when compiling without module support
* Added a configurable Timer to the away module
* Added support for Topics in the partyline module
* Added support for reloading global modules
* Added a timer to ping inactive clients
* Migrated away from CString::ToString() in favor of explicit constructors
* IMAP Authentication Module added
* Fixed issues with gcc 4.1
* Added concept of default channels that a user is automatically joined to every time they attach
* Added SetVHost command
* Added error reporting and quit msgs as *status output
* Added a server ping for idle connections - Thanks zparta
* added -ldl fix for openssl crypto package. fixes static lib link requirement
* Explicitly set RTLD_LOCAL, some systems require it - thanks x-x
* Added SendBuffer and ClearBuffer client commands
* Added support for to talk unencrypted
* added with-modules-prefix and moved modules by default to PREFIX/libexec
* Added license and contact info
* remove compression initialization until standard has normalized a bit

# ZNC 0.045 (2006-02-20)

* Added +o/v -o/v for when users attach/detach - partyline module
* Changed internal naming of CUserSock to CClient for consistency
* Fixed some issues with older bsd boxes
* Added ListenHost for binding to a specific ip instead of inaddr_any
* Allow - and _ as valid username chars
* respect compiler, we don't force you to use g++ anymore, don't include system includes for deps
* Added Replace_n() and fixed internal loop bug in Replace() (thanks psycho for finding it)
* Don't allow .. in GET
* Added autoop module
* Added support for buffering of /me actions
* Added Template support in webadmin now you can write your own skins easily :)
* Added ipv6 support
* Support for multiple Listen Ports (note the config option "ListenPort" changed to "Listen")

# ZNC 0.044 (2005-10-14)

* Fixed issue where pipe between client and irc sockets would get out of sync, this was introduced in 0.043
* Added *status commands to list users and clients connected

# ZNC 0.043 (2005-10-13)

* Added Multi-Client support
* Added Global partyline module
* Added MOTD config option
* Added Admin permission
* Added SaveConfig admin-only *status command
* Added Broadcast admin-only *status command

# ZNC 0.041 (2005-09-08)

* This release fixes some issues with 64bit systems.

# ZNC 0.040 (2005-09-07)

This release contains a lot of features/bugfixes and a great new global module called admin.cpp which will allow you to add/remove/edit users and settings on the fly via a web browser.

# ZNC 0.039 (2005-09-07)

This release contains a lot of features/bugfixes and a great new global module called admin.cpp which will allow you to add/remove/edit users and settings on the fly via a web browser.

# ZNC 0.038 (2005-09-07)

This release contains a lot of bugfixes and a great new global module called admin.cpp which will allow you to add/remove/edit users and settings on the fly via a web browser.

# ZNC 0.037 (2005-05-22)

# ZNC 0.036 (2005-05-15)

# ZNC 0.035 (2005-05-14)

# ZNC 0.034 (2005-05-01)

# ZNC 0.033 (2005-04-26)

# ZNC 0.030 (2005-04-21)

# ZNC 0.029 (2005-04-12)

# ZNC 0.028 (2005-04-04)

# ZNC 0.027 (2005-04-04)

# ZNC 0.025 (2005-04-03)

# ZNC 0.023 (2005-03-10)<|MERGE_RESOLUTION|>--- conflicted
+++ resolved
@@ -1,4 +1,3 @@
-<<<<<<< HEAD
 # (unreleased)
 
 ## Changes (need to verify this)
@@ -21,8 +20,6 @@
 
 
 
-# ZNC 1.6.3 (2016-02-23)
-=======
 # ZNC 1.6.4 (2016-12-10)
 
 ## Fixes
@@ -43,8 +40,7 @@
 
 
 
-# ZNC 1.6.3 (2016-02-16)
->>>>>>> 3d386aff
+# ZNC 1.6.3 (2016-02-23)
 
 ## Core
 * New character encoding is now applied immediately, without reconnect.
