dnl This redefines AC_PROG_CC to a version which errors out instead. This is
dnl because all our tests should be done with the C++ compiler. This should
dnl catch stuff which accidentally uses the C compiler.
AC_DEFUN([AC_PROG_CC], [m4_errprint(__file__:__line__[: Something is trying to use the C compiler. Since this is a C++ project, this should not happen!
])m4_exit(1)])

dnl Needed for AC_PATH_PROGS_FEATURE_CHECK which was added in 2.62
AC_PREREQ([2.62])
<<<<<<< HEAD
dnl Keep the version number in sync with main.h!
AC_INIT([znc], [1.7.x])
LIBZNC_VERSION=1.7
=======
dnl Keep the version number in sync with version.h!
AC_INIT([znc], [1.6.x])
>>>>>>> 840acbfb
AC_CONFIG_MACRO_DIR([m4])
AC_CONFIG_SRCDIR([src/znc.cpp])
AC_LANG([C++])
AC_CONFIG_HEADERS([include/znc/zncconfig.h])
AH_TOP([#ifndef ZNCCONFIG_H
#define ZNCCONFIG_H])
AH_BOTTOM([#endif /* ZNCCONFIG_H */])

AC_DEFUN([ZNC_AUTO_FAIL], [
	# This looks better in the summary at the end
	$1="not found"
	if test "x$old_$1" != "xauto" ; then
		AC_MSG_ERROR([$2])
	else
		AC_MSG_WARN([$3])
	fi
])

# AC_PROG_CXX sets CXXFLAGS to "-O2 -g" if it is unset which we don't want
CXXFLAGS="$CXXFLAGS "
AC_PROG_CXX
# "Optional" because we want custom error message
AX_CXX_COMPILE_STDCXX_11([noext], [optional])
if test x"$HAVE_CXX11" != x1; then
	AC_MSG_ERROR([Upgrade your compiler. GCC 4.7+ and Clang 3.2+ are known to work.])
fi

appendLib () {
	if test "$LIBS" != ""; then
		LIBS="$LIBS $*"
	else
		LIBS=$*
	fi
}

appendCXX () {
	if test "$CXXFLAGS" != ""; then
		CXXFLAGS="$CXXFLAGS $*"
	else
		CXXFLAGS=$*
	fi
}

appendMod () {
	if test "$MODFLAGS" != ""; then
		MODFLAGS="$MODFLAGS $*"
	else
		MODFLAGS=$*
	fi
}

appendLD () {
	if test "$LDFLAGS" != ""; then
		LDFLAGS="$LDFLAGS $*"
	else
		LDFLAGS=$*
	fi
}

AC_PROG_INSTALL
AC_PROG_GREP
AC_PROG_SED
AC_CANONICAL_HOST
AC_SYS_LARGEFILE
ZNC_VISIBILITY
AC_PATH_PROG([GIT], [git])
PKG_PROG_PKG_CONFIG()

AC_ARG_ENABLE( [debug],
	AS_HELP_STRING([--enable-debug], [enable debugging]),
	[DEBUG="$enableval"],
	[DEBUG="no"])
AC_ARG_ENABLE( [ipv6],
	AS_HELP_STRING([--disable-ipv6], [disable ipv6 support]),
	[IPV6="$enableval"],
	[IPV6="yes"])
AC_ARG_ENABLE( [openssl],
	AS_HELP_STRING([--disable-openssl], [disable openssl]),
	[SSL="$enableval"],
	[SSL="auto"])
AC_ARG_ENABLE( [zlib],
	AS_HELP_STRING([--disable-zlib], [disable zlib]),
	[ZLIB="$enableval"],
	[ZLIB="auto"])
AC_ARG_ENABLE( [perl],
	AS_HELP_STRING([--enable-perl], [enable perl]),
	[PERL="$enableval"],
	[PERL="no"])
AC_ARG_ENABLE( [python],
	AS_HELP_STRING([--enable-python[[[=python3]]]], [enable python.
			By default python3.pc of pkg-config is used, but you can use
			another name, for example python-3.1]),
	[PYTHON="$enableval"],
	[PYTHON="no"])
AC_ARG_ENABLE( [swig],
	AS_HELP_STRING([--enable-swig], [Enable automatic generation of source files needed for modperl/modpython.
			This value is ignored if perl and python are disabled.
			Usually no need to enable it.
			]),
	[USESWIG="$enableval"],
	[USESWIG="auto"])
AC_ARG_ENABLE( [cyrus],
	AS_HELP_STRING([--enable-cyrus], [enable cyrus]),
	[if test "$enableval" = "yes" ; then CYRUS=1; fi],)
AC_ARG_ENABLE( [optimization],
	AS_HELP_STRING([--disable-optimization], [Disable some compiler optimizations to
			decrease memory usage while compiling]),
	[OPTIMIZE="$enableval"],
	[OPTIMIZE="yes"])
AC_ARG_ENABLE( [tdns],
	AS_HELP_STRING([--disable-tdns], [disable threads usage for DNS resolving]),
	[TDNS="$enableval"],
	[TDNS="auto"])
AC_ARG_ENABLE( [run-from-source],
	AS_HELP_STRING([--enable-run-from-source], [ZNC will be runnable without installation]),
	[if test "x$enableval" = "xyes" ; then
		AC_DEFINE([RUN_FROM_SOURCE], [1],
			  [Define if ZNC should be runnable without installation])
	fi
	RUNFROMSOURCE="$enableval"],
	[RUNFROMSOURCE="no"])
AC_ARG_ENABLE( [poll],
	AS_HELP_STRING([--disable-poll], [use select() instead of poll()]),
	[POLL="$enableval"],
	[POLL="yes"])

AC_ARG_WITH( [gtest],
	AS_HELP_STRING([--with-gtest=DIR], [Path to directory with src/gtest-all.cc file.
					If not specified, git submodule will be used.
					If it is not available either, "make test" will fail.]))
if test "x$with_gtest" != xno; then
	AC_SUBST([GTEST_DIR], [$with_gtest])
fi
AC_ARG_WITH([gmock],
	AS_HELP_STRING([--with-gmock=DIR], [Path to directory with src/gmock-all.cc and src/gmock_main.cc files.
					If not specified, git submodule will be used.
					If it is not available either, "make test" will fail.]))
if test "x$with_gmock" != xno; then
	AC_SUBST([GMOCK_DIR], [$with_gmock])
fi


AC_ARG_WITH([systemdsystemunitdir],
	AS_HELP_STRING([--with-systemdsystemunitdir=DIR], [Directory for systemd service files]),
	[
		if test x"$with_systemdsystemunitdir" = xyes; then
			with_systemdsystemunitdir=$($PKG_CONFIG --variable=systemdsystemunitdir systemd)
		fi
	])
if test "x$with_systemdsystemunitdir" != xno; then
	AC_SUBST([systemdsystemunitdir], [$with_systemdsystemunitdir])
fi
AM_CONDITIONAL(HAVE_SYSTEMD, [test -n "$with_systemdsystemunitdir" -a "x$with_systemdsystemunitdir" != xno ])

case "${host_os}" in
	freebsd*)
		# -D__GNU_LIBRARY__ makes this work on fbsd 4.11
		appendCXX -I/usr/local/include -D__GNU_LIBRARY__
		appendLib -L/usr/local/lib -lcompat
		appendMod -L/usr/local/lib
	;;
	solaris*)
		appendLib -lsocket -lnsl -lresolv
		ISSUN=1
	;;
	cygwin)
		# We don't want to use -std=gnu++11 instead of -std=c++11, but among other things, -std=c++11 defines __STRICT_ANSI__ which makes cygwin not to compile: undefined references to strerror_r, to fdopen, to strcasecmp, etc (their declarations in system headers are between ifdef)
		appendCXX -U__STRICT_ANSI__
		ISCYGWIN=1
	;;
	darwin*)
		ISDARWIN=1

		AC_PATH_PROG([BREW], [brew])
		if test -n "$BREW"; then
			# add default homebrew paths

			if test "x$HAVE_ICU" != "xno"; then
				AC_MSG_CHECKING([icu4c via homebrew])
				icu4c_prefix=`$BREW --prefix icu4c`
				if test -n "$icu4c_prefix"; then
					export PKG_CONFIG_PATH="$PKG_CONFIG_PATH:$icu4c_prefix/lib/pkgconfig"
					AC_MSG_RESULT([$icu4c_prefix])
				else
					AC_MSG_RESULT([no])
				fi
			fi

			if test "x$PYTHON" != "xno"; then
				brew_python_pc="$PYTHON"
				# This is duplication of non-darwin python logic below...
				if test "x$brew_python_pc" = "xyes"; then
					brew_python_pc="python3"
				fi
				AC_MSG_CHECKING([python3 via homebrew])
				python3_prefix=`$BREW --prefix python3`
				if test -n "$python3_prefix"; then
					python3_prefix=`find "$python3_prefix/" -name $brew_python_pc.pc | head -n1`
					if test -n "$python3_prefix"; then
						python3_prefix=`dirname "$python3_prefix"`
						export PKG_CONFIG_PATH="$PKG_CONFIG_PATH:$python3_prefix"
						AC_MSG_RESULT([$python3_prefix])
					else
						AC_MSG_RESULT([no $brew_python_pc.pc found])
					fi
				else
					AC_MSG_RESULT([no])
				fi
			fi

			if test "x$SSL" != "xno"; then
				AC_MSG_CHECKING([openssl via homebrew])
				openssl_prefix=`$BREW --prefix openssl`
				if test -n "$openssl_prefix"; then
					export PKG_CONFIG_PATH="$PKG_CONFIG_PATH:$openssl_prefix/lib/pkgconfig"
					AC_MSG_RESULT([$openssl_prefix])
				else
					AC_MSG_RESULT([no])
				fi
			fi
		fi
	;;
esac

if test "$DEBUG" != "no"; then
	appendCXX -ggdb3
	AC_DEFINE([_DEBUG], [1], [Define for debugging])
	if test "x$ISCYGWIN" != x1; then
		# These enable some debug options in g++'s STL, e.g. invalid use of iterators
		# But they cause crashes on cygwin while loading modules
		AC_DEFINE([_GLIBCXX_DEBUG], [1], [Enable extra debugging checks in libstdc++])
		AC_DEFINE([_GLIBCXX_DEBUG_PEDANTIC], [1], [Enable extra debugging checks in libstdc++])
	fi
else
	if test "x$OPTIMIZE" = "xyes"; then
		appendCXX -O2

		# In old times needed to define _FORTIFY_SOURCE to 2 ourself.
		# Then GCC started to define it itself to 2. It was ok.
		# But then GCC 4.7 started to define it to 0 or 2 depending on optimization level, and it started to conflict with our define.
		AC_MSG_CHECKING([whether compiler predefines _FORTIFY_SOURCE])
		AC_COMPILE_IFELSE([
			AC_LANG_PROGRAM([[
			]], [[
				#ifndef _FORTIFY_SOURCE
				#error "Just checking, nothing fatal here"
				#endif
			]])
		], [
			AC_MSG_RESULT([yes])
		], [
			AC_MSG_RESULT([no])
			appendCXX "-D_FORTIFY_SOURCE=2"
		])
	fi
fi

if test "$IPV6" != "no"; then
	AC_DEFINE([HAVE_IPV6], [1], [Define if IPv6 support is enabled])
fi

if test "x$GXX" = "xyes"; then
	appendCXX -Wall -W -Wno-unused-parameter -Woverloaded-virtual -Wshadow
fi

if test "$POLL" = "yes"; then
	# poll() is broken on Mac OS, it fails with POLLNVAL for pipe()s.
	if test -n "$ISDARWIN"
	then
		# Did they give us --enable-poll?
		if test -n "$enable_poll"
		then
			# Yes, they asked for this.
			AC_MSG_WARN([poll() is known to be broken on Mac OS X. You have been warned.])
		else
			# No, our default value of "yes" got applied.
			AC_MSG_WARN([poll() is known to be broken on Mac OS X. Using select() instead.])
			AC_MSG_WARN([Use --enable-poll for forcing poll() to be used.])
			POLL=no
		fi
	fi
	if test "$POLL" = "yes"; then
		AC_DEFINE([CSOCK_USE_POLL], [1], [Use poll() instead of select()])
	fi
fi

AC_CHECK_LIB( gnugetopt, getopt_long,)
AC_CHECK_FUNCS([lstat getopt_long getpassphrase clock_gettime tcsetattr])

# ----- Check for dlopen

AC_SEARCH_LIBS([dlopen], [dl], [],
		[AC_MSG_ERROR([Could not find dlopen. ZNC will not work on this box until you upgrade this ancient system or at least install the necessary system libraries.])])

# ----- Check for pthreads

DNS_TEXT=blocking
if test "x$TDNS" != "xno"; then
	old_TDNS=$TDNS
	AX_PTHREAD([
        	AC_DEFINE([HAVE_PTHREAD], [1], [Define if you have POSIX threads libraries and header files.])
		appendCXX "$PTHREAD_CFLAGS"
		appendLib "$PTHREAD_LIBS"
		AC_MSG_CHECKING([whether getaddrinfo() supports AI_ADDRCONFIG])
		AC_COMPILE_IFELSE([
			AC_LANG_PROGRAM([[
				#include <sys/types.h>
				#include <sys/socket.h>
				#include <netdb.h>
			]], [[
				int x = AI_ADDRCONFIG;
				(void) x;
			]])
		], [
			AC_MSG_RESULT([yes])
			TDNS=yes
		], [
			AC_MSG_RESULT([no])
			TDNS=no
			# Note that broken systems, such as OpenBSD, NetBSD, which don't support AI_ADDRCONFIG,
			# also have thread-unsafe getaddrinfo().
		])
	], [
		TDNS=no
	])
	if test "x$TDNS" = "xyes"; then
		DNS_TEXT=threads
		AC_DEFINE([HAVE_THREADED_DNS], [1], [Define if threaded DNS is enabled])
	else
		ZNC_AUTO_FAIL([TDNS],
			[support for threaded DNS not found. Try --disable-tdns.
Disabling it may result in a slight performance decrease but will not have any other side-effects],
			[support for threaded DNS not found, so DNS resolving will be blocking])
	fi
fi

# ----- Check for openssl

SSL_TEXT="$SSL"
if test "x$SSL" != "xno"; then
	old_SSL=$SSL
	PKG_CHECK_MODULES([openssl], [openssl], [
		appendLib "$openssl_LIBS"
		appendCXX "$openssl_CFLAGS"
	], [
		# Don't reorder this!
		# On some arches libssl depends on libcrypto without linking to it :(
		AC_CHECK_LIB( crypto, BIO_new,, SSL=no ; SSL_TEXT="no (libcrypt not found)" )
		AC_CHECK_LIB( ssl, SSL_shutdown,, SSL=no ; SSL_TEXT="no (libssl not found)" )
	])

	if test "x$SSL" != "xno"; then
		AC_MSG_CHECKING([whether openssl is usable])
		AC_LINK_IFELSE([
			AC_LANG_PROGRAM([[
				#include <openssl/ssl.h>
			]], [[
				SSL_CTX* ctx = SSL_CTX_new(TLSv1_method());
				SSL* ssl = SSL_new(ctx);
				DH* dh = DH_new();
				DH_free(dh);
				SSL_free(ssl);
				SSL_CTX_free(ctx);
			]])
		], [
			AC_MSG_RESULT([yes])
		], [
			AC_MSG_RESULT([no])
			SSL=no
			SSL_TEXT="no (openssl not usable)"
		])

	fi

	if test "x$SSL" = "xno" ; then
		ZNC_AUTO_FAIL([SSL],
			[OpenSSL not found. Try --disable-openssl.],
			[OpenSSL was not found and thus disabled])
		NOSSL=1
	else
		AC_DEFINE([HAVE_LIBSSL], [1], [Define if openssl is enabled])
		SSL=yes
		SSL_TEXT=yes
	fi
else
	NOSSL=1
	SSL_TEXT="no (explicitly disabled)"
fi

# ----- Check for zlib

old_ZLIB="$ZLIB"
ZLIB_TEXT="$ZLIB"
if test "x$ZLIB" != "xno"; then
	AC_MSG_CHECKING([whether zlib is usable])
	my_saved_LIBS="$LIBS"
	appendLib "-lz"
	AC_LINK_IFELSE([AC_LANG_PROGRAM([[
			#include "zlib.h"
		]], [[
			z_stream zs;
			(void) deflateInit2(&zs, 0, 0, 0, 0, 0);
			(void) deflate(&zs, 0);
		]])
		], [
			AC_MSG_RESULT([yes])
			ZLIB=yes
			ZLIB_TEXT=yes
		], [
			AC_MSG_RESULT([no])
			ZLIB=no
			ZLIB_TEXT="no (libz not found)"
	])
	if test "x$ZLIB" = "xno"; then
		ZNC_AUTO_FAIL([ZLIB],
			[zlib was not found. Try --disable-zlib],
			[zlib was not found and thus disabled])
		LIBS="$my_saved_LIBS"
	else
		AC_DEFINE([HAVE_ZLIB], [1], [Define if zlib is available])
	fi
fi

AC_ARG_ENABLE( [charset],
	AS_HELP_STRING([--disable-charset], [disable ICU support]),
	[HAVE_ICU="$enableval"],
	[HAVE_ICU="auto"])
if test "x$HAVE_ICU" != "xno"
then
	old_HAVE_ICU="$HAVE_ICU"
	PKG_CHECK_MODULES([icu], [icu-uc], [
		appendLib "$icu_LIBS"
		appendCXX "$icu_CFLAGS"
		HAVE_ICU=yes
		AC_DEFINE([HAVE_ICU], [1], [Enable ICU library for Unicode handling])
		AC_DEFINE([U_USING_ICU_NAMESPACE], [0], [Do not clutter global namespace with ICU C++ stuff])
	], [
		ZNC_AUTO_FAIL([HAVE_ICU],
			      [support for charset conversion not found. Try --disable-charset.],
			      [support for charset conversion not found and thus disabled])
		HAVE_ICU="no (icu-uc not found via pkg-config)"
	])
fi

# For integration test only
PKG_CHECK_MODULES([qt], [Qt5Network >= 5.4], [], [:])

AC_ARG_WITH( [module-prefix],
	AS_HELP_STRING([--with-module-prefix], [module object code [LIBDIR/znc]]),
	[MODDIR=$withval],
	[MODDIR="${libdir}/znc"] )

AC_ARG_WITH( [module-data-prefix],
	AS_HELP_STRING([--with-module-data-prefix=DIR],
		[static module data (webadmin skins) [DATADIR/znc]]),
	[DATADIR=$withval],
	[DATADIR="${datadir}/znc"] )

appendMod "$CXXFLAGS"
appendMod "$CFLAG_VISIBILITY"

if test -z "$ISSUN" -a -z "$ISDARWIN" -a -z "$ISCYGWIN"; then
	# This is an unknown compiler flag on some OS
	appendLD -Wl,--export-dynamic
fi

if test -z "$ISCYGWIN" ; then
	# cygwin doesn't need -fPIC, everything else does (for modules)
	# warning: -fPIC ignored for target (all code is position independent)
	appendMod -fPIC
else
	# But cygwin does want most of ZNC in a shared lib
	# See https://cygwin.com/ml/cygwin-apps/2015-07/msg00108.html for the reasoning behind the name.
	LIBZNC="cygznc-${LIBZNC_VERSION}.dll"
	LIBZNCDIR="$bindir"
	# See above about __STRICT_ANSI__
	qt_CFLAGS="$qt_CFLAGS -U__STRICT_ANSI__"
fi

if test -z "$ISDARWIN"; then
	MODLINK="-shared"
else
	# Mac OS X differentiates between shared libs (-dynamiclib)
	# and loadable modules (-bundle).
	MODLINK="-bundle -flat_namespace -undefined suppress"
	# TODO test if -twolevel_namespace and/or
	# -undefined dynamic_lookup work
	# (dynamic_lookup might only work on 10.4 and later)
fi

if test "x$PERL" != xno -o "x$PYTHON" != xno; then
	old_USESWIG="$USESWIG"
	if test "x$USESWIG" != "xno"; then
		AC_PROG_SWIG([3.0.0])
		test -z "$SWIG" && USESWIG=no
		if test "x$USESWIG" = xno -a "x$old_USESWIG" = yes; then
			AC_MSG_ERROR([Could not found appropriate SWIG installation. Check config.log for details.])
		fi
	fi
	if test -r "$srcdir/modules/modperl/ZNC.cpp" -a -r "$srcdir/modules/modpython/_znc_core.cpp"; then
		AC_MSG_NOTICE([modperl/modpython files are found, disabling SWIG])
		USESWIG=no
	fi
	if test "x$USESWIG" = xno; then
		if test ! -r "$srcdir/modules/modperl/ZNC.cpp" -o ! -r "$srcdir/modules/modpython/_znc_core.cpp"; then
			AC_MSG_ERROR([Can not build modperl/modpython. Either install SWIG, or build ZNC from a tarball, or disable modperl/modpython. Check config.log for details.])
		else
			AC_MSG_NOTICE([modperl/modpython files are found, no SWIG needed])
		fi
		USESWIG="not needed"
		SWIG=""
	else
		USESWIG=yes
	fi
else
	if test "x$USESWIG" = "xyes"; then
		AC_MSG_WARN([swig is used only for perl and python, but both are disabled. Disabling swig.])
	fi
	USESWIG='not needed'
fi

PERL_TEXT="$PERL"
if test "x$PERL" != "xno"; then
	old_PERL="$PERL"
	AC_PATH_PROG([PERL_BINARY], [perl], [])
	if test -n "$PERL_BINARY" && eval "$PERL_BINARY -e'use 5.010'"; then
		my_saved_LDFLAGS="$LDFLAGS"
		appendLD `$PERL_BINARY -MExtUtils::Embed -e ccopts -e ldopts`
		AC_CHECK_LIB(perl, perl_alloc,
			     [: No, we do not want autoconf to do sth automatically],
			     PERL="no" ; PERL_TEXT="no (libperl not found)")
		LDFLAGS="$my_saved_LDFLAGS"
	else
		PERL="no"
		PERL_TEXT="no (perl binary not found or too old)"
	fi
	if test "x$PERL" = "xno"; then
		ZNC_AUTO_FAIL([PERL],
			[perl not found. Try --disable-perl.],
			[perl was not found and thus disabled])
		PERL_BINARY=""
	else
		PERL="yes"
		PERL_TEXT="yes"
	fi
fi

PYTHON_TEXT="$PYTHON"
if test "x$PYTHON" != "xno"; then
	# Default value for just --enable-python
	if test "x$PYTHON" = "xyes"; then
		PYTHON="python3"
	fi
	old_PYTHON="$PYTHON"
	if test -z "$PKG_CONFIG"; then
		AC_MSG_ERROR([pkg-config is required for modpython.])
	fi
	PKG_CHECK_MODULES([python], [$PYTHON >= 3.0],, AC_MSG_ERROR([$PYTHON.pc not found or is wrong. Try --disable-python or install python3.]))
	my_saved_LIBS="$LIBS"
	my_saved_CXXFLAGS="$CXXFLAGS"
	appendLib $python_LIBS
	appendCXX $python_CFLAGS
	AC_CHECK_FUNC([Py_Initialize], [], [PYTHON="no" ; PYTHON_TEXT="no (libpython not found)"])
	if test "x$PYTHON" != "xno"; then
		# Yes, modpython depends on perl.
		AC_PATH_PROG([PERL_BINARY], [perl])
		if test -z "$PERL_BINARY"; then
			AC_MSG_ERROR([To compile modpython you need to be able to execute perl scripts. Try --disable-python or install perl.])
		fi
		LIBS="$my_saved_LIBS"
		CXXFLAGS="$my_saved_CXXFLAGS"
	fi
	if test "x$PYTHON" = "xno"; then
		ZNC_AUTO_FAIL([PYTHON],
			[python not found. Try --disable-python.],
			[python was not found and thus disabled])
		PYTHONCFG_BINARY=""
	else
		PYTHON="yes"
		PYTHON_TEXT="yes"
	fi
fi

if test -n "$CYRUS"; then
	AC_CHECK_LIB( sasl2, sasl_server_init,
		[: Dont let autoconf add -lsasl2, Makefile handles that],
		AC_MSG_ERROR([could not find libsasl2. Try --disable-cyrus.]))
fi

# Check if we want modtcl
AC_ARG_ENABLE( [tcl],
	AS_HELP_STRING([--enable-tcl], [enable modtcl]),
	[TCL="$enableval"],
	[TCL="no"])

AC_ARG_WITH( [tcl-flags],
	AS_HELP_STRING([--with-tcl-flags=FLAGS],
		[The flags needed for compiling and linking modtcl]),
	[TCL_FLAGS="$withval"],)

if test x"$TCL" = "xyes"
then
	AC_ARG_WITH( [tcl],
		AS_HELP_STRING([--with-tcl=DIR],
			[directory containing tclConfig.sh]),
			TCL_DIR="${withval}")

	# This will need to be extended in the future, but I don't think
	# it's a good idea to stuff a shitload of random stuff in here right now
	for path in $TCL_DIR /usr/lib /usr/lib/tcl8.4 /usr/lib/tcl8.5 /usr/lib/tcl8.6
	do
		file="${path}/tclConfig.sh"
		AC_MSG_CHECKING([for ${file}])
		if test -r ${file}
		then
			TCL_CONF=${file}
			AC_MSG_RESULT([yes])
			break
		fi
		AC_MSG_RESULT([no])
	done

	if test x"${TCL_CONF}" = x
	then
		# They --enable-tcl'd, so give them some sane default
		TCL_FLAGS="-I/usr/include/tcl -ltcl"
		AC_MSG_WARN([Could not find tclConfig.sh, using some sane defaults.])
	else
		AC_MSG_CHECKING([modtcl flags])
		. ${TCL_CONF}
		# eval because those vars depend on other vars in there
		eval "TCL_LIB_SPEC=\"${TCL_LIB_SPEC}\""
		eval "TCL_INCLUDE_SPEC=\"${TCL_INCLUDE_SPEC}\""
		TCL_FLAGS="$TCL_INCLUDE_SPEC $TCL_LIB_SPEC"
		AC_MSG_RESULT([$TCL_FLAGS])
	fi
	my_saved_LIBS="$LIBS"
	appendLib "$TCL_FLAGS"
	AC_CHECK_FUNC([Tcl_CreateInterp], [TCL_TEST=yes], [TCL_TEST=no])
	if test x"$TCL_TEST" = "xno"; then
		AC_MSG_ERROR([tcl not found, try --disable-tcl, or install tcl properly. If tcl is installed to a non-standard path, use --enable-tcl --with-tcl=/path])
	fi
	LIBS="$my_saved_LIBS"
fi

AC_CACHE_CHECK([for GNU make], [ac_cv_path_GNUMAKE], [
	AC_PATH_PROGS_FEATURE_CHECK([GNUMAKE], [make gmake], [[
			if $ac_path_GNUMAKE --version | $GREP GNU > /dev/null; then
				ac_cv_path_GNUMAKE=$ac_path_GNUMAKE
				ac_path_GNUMAKE_found=:
			fi
		]], [AC_MSG_ERROR([could not find GNU make])]
	)
])
GNUMAKE=`echo $ac_cv_path_GNUMAKE | $SED "s%.*/%%"`

# this is in the end, for not trying to include it when it doesn't exist yet
appendCXX "-include znc/zncconfig.h"
appendMod "-include znc/zncconfig.h"

AC_SUBST([CXXFLAGS])
AC_SUBST([CPPFLAGS])
AC_SUBST([MODFLAGS])
AC_SUBST([LDFLAGS])
AC_SUBST([LIBS])
AC_SUBST([LIBZNC])
AC_SUBST([LIBZNCDIR])
AC_SUBST([ISCYGWIN])
AC_SUBST([MODLINK])
AC_SUBST([NOSSL])
AC_SUBST([TCL_FLAGS])
AC_SUBST([CYRUS])
AC_SUBST([MODDIR])
AC_SUBST([DATADIR])
AC_SUBST([PERL])
AC_SUBST([PYTHON])
AC_SUBST([SWIG])
AC_SUBST([python_CFLAGS])
AC_SUBST([python_LIBS])
AC_SUBST([qt_CFLAGS])
AC_SUBST([qt_LIBS])
AC_CONFIG_FILES([Makefile])
AC_CONFIG_FILES([znc-buildmod])
AC_CONFIG_FILES([man/Makefile])
AC_CONFIG_FILES([znc.pc])
AC_CONFIG_FILES([znc-uninstalled.pc])
AC_CONFIG_FILES([znc.service])
AC_CONFIG_FILES([modules/Makefile])
AC_OUTPUT

if test "x$ISCYGWIN" = x1; then
		# Side effect of undefining __STRICT_ANSI__
		# http://llvm.org/bugs/show_bug.cgi?id=13530
		echo                                 >> include/znc/zncconfig.h
		echo '#ifndef ZNCCONFIG_H_ADDITIONS' >> include/znc/zncconfig.h
		echo '#define ZNCCONFIG_H_ADDITIONS' >> include/znc/zncconfig.h
		echo '#ifdef __clang__'              >> include/znc/zncconfig.h
		echo 'struct __float128;'            >> include/znc/zncconfig.h
		echo '#endif'                        >> include/znc/zncconfig.h
		echo '#endif'                        >> include/znc/zncconfig.h
fi

echo
echo ZNC AC_PACKAGE_VERSION configured
echo
echo "prefix:       $prefix"
echo "debug:        $DEBUG"
echo "ipv6:         $IPV6"
echo "openssl:      $SSL_TEXT"
echo "dns:          $DNS_TEXT"
echo "perl:         $PERL_TEXT"
echo "python:       $PYTHON_TEXT"
echo "swig:         $USESWIG"
if test x"$CYRUS" = "x" ; then
	echo "cyrus:        no"
else
	echo "cyrus:        yes"
fi
if test x"$TCL_FLAGS" = "x" ; then
	echo "tcl:          no"
else
	echo "tcl:          yes"
fi
echo "charset:      $HAVE_ICU"
echo "zlib:         $ZLIB_TEXT"
echo "run from src: $RUNFROMSOURCE"
echo
echo "Now you can run \"$GNUMAKE\" to compile ZNC"
<|MERGE_RESOLUTION|>--- conflicted
+++ resolved
@@ -6,14 +6,9 @@
 
 dnl Needed for AC_PATH_PROGS_FEATURE_CHECK which was added in 2.62
 AC_PREREQ([2.62])
-<<<<<<< HEAD
-dnl Keep the version number in sync with main.h!
+dnl Keep the version number in sync with version.h!
 AC_INIT([znc], [1.7.x])
 LIBZNC_VERSION=1.7
-=======
-dnl Keep the version number in sync with version.h!
-AC_INIT([znc], [1.6.x])
->>>>>>> 840acbfb
 AC_CONFIG_MACRO_DIR([m4])
 AC_CONFIG_SRCDIR([src/znc.cpp])
 AC_LANG([C++])
